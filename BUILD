--- conflicted
+++ resolved
@@ -62,10 +62,7 @@
     ),
     deps = PLUGIN_TEST_DEPS + PLUGIN_DEPS + [
         ":pull-replication__plugin",
-<<<<<<< HEAD
         "//plugins/delete-project",
-        "//plugins/replication",
-=======
         "//plugins/replication",
     ],
 )
@@ -77,6 +74,5 @@
     exports = PLUGIN_DEPS + PLUGIN_TEST_DEPS + [
         ":pull-replication__plugin",
         "@events-broker//jar",
->>>>>>> 141d8fd9
     ],
 )