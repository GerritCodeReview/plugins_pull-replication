// Copyright (C) 2022 The Android Open Source Project
//
// Licensed under the Apache License, Version 2.0 (the "License");
// you may not use this file except in compliance with the License.
// You may obtain a copy of the License at
//
// http://www.apache.org/licenses/LICENSE-2.0
//
// Unless required by applicable law or agreed to in writing, software
// distributed under the License is distributed on an "AS IS" BASIS,
// WITHOUT WARRANTIES OR CONDITIONS OF ANY KIND, either express or implied.
// See the License for the specific language governing permissions and
// limitations under the License.

package com.googlesource.gerrit.plugins.replication.pull.client;

import static com.google.common.truth.Truth.assertThat;
import static javax.servlet.http.HttpServletResponse.SC_CREATED;
import static org.mockito.Mockito.*;

import com.googlesource.gerrit.plugins.replication.pull.filter.SyncRefsFilter;
import java.util.Optional;
import org.apache.http.Header;
import org.apache.http.HttpHeaders;
import org.apache.http.client.methods.HttpRequestBase;
import org.junit.Before;
import org.junit.runner.RunWith;
import org.mockito.junit.MockitoJUnitRunner;

@RunWith(MockitoJUnitRunner.class)
public class FetchRestApiClientWithBearerTokenTest extends FetchRestApiClientBase {

  @Before
<<<<<<< HEAD
  public void setup() throws IOException {
=======
  public void setup() throws Exception {
>>>>>>> 28172110
    when(bearerTokenProvider.get()).thenReturn(Optional.of("some-bearer-token"));
    when(replicationConfig.getConfig()).thenReturn(config);
    when(config.getStringList("replication", null, "syncRefs")).thenReturn(new String[0]);
    HttpResult httpResult = new HttpResult(SC_CREATED, Optional.of("result message"));
    when(httpClient.execute(any(HttpRequestBase.class), any())).thenReturn(httpResult);
    when(httpClientFactory.create(any())).thenReturn(httpClient);

    syncRefsFilter = new SyncRefsFilter(replicationConfig);

    objectUnderTest =
        new FetchRestApiClient(
            credentials,
            httpClientFactory,
            replicationConfig,
            syncRefsFilter,
            pluginName,
            instanceId,
            bearerTokenProvider,
            source);
    verify(bearerTokenProvider).get();
  }

  @Override
  protected String urlAuthenticationPrefix() {
    return "";
  }

  @Override
  protected void assertAuthentication(HttpRequestBase httpRequest) {
    Header[] authorizationHeaders = httpRequest.getHeaders(HttpHeaders.AUTHORIZATION);
    assertThat(authorizationHeaders.length).isEqualTo(1);
    assertThat(authorizationHeaders[0].getValue()).isEqualTo("Bearer " + "some-bearer-token");
  }
}<|MERGE_RESOLUTION|>--- conflicted
+++ resolved
@@ -31,11 +31,7 @@
 public class FetchRestApiClientWithBearerTokenTest extends FetchRestApiClientBase {
 
   @Before
-<<<<<<< HEAD
-  public void setup() throws IOException {
-=======
   public void setup() throws Exception {
->>>>>>> 28172110
     when(bearerTokenProvider.get()).thenReturn(Optional.of("some-bearer-token"));
     when(replicationConfig.getConfig()).thenReturn(config);
     when(config.getStringList("replication", null, "syncRefs")).thenReturn(new String[0]);
