package com.googlesource.gerrit.plugins.replication.pull.api;

import static com.google.common.net.HttpHeaders.ACCEPT;
import static com.google.gerrit.httpd.restapi.RestApiServlet.SC_UNPROCESSABLE_ENTITY;
import static javax.servlet.http.HttpServletResponse.SC_CONFLICT;
import static org.mockito.ArgumentMatchers.any;
import static org.mockito.Mockito.lenient;
import static org.mockito.Mockito.verify;
import static org.mockito.Mockito.when;
import static org.mockito.internal.verification.VerificationModeFactory.atLeastOnce;

import com.google.common.net.MediaType;
import com.google.gerrit.entities.Project;
import com.google.gerrit.extensions.restapi.*;
import com.google.gerrit.server.AnonymousUser;
import com.google.gerrit.server.CurrentUser;
import com.google.gerrit.server.IdentifiedUser;
import com.google.gerrit.server.project.ProjectCache;
import com.google.gerrit.server.project.ProjectResource;
import com.google.gerrit.server.project.ProjectState;
import com.google.inject.util.Providers;
import java.io.*;
import java.nio.charset.StandardCharsets;
import java.util.Optional;
import javax.servlet.FilterChain;
import javax.servlet.ServletOutputStream;
import javax.servlet.http.HttpServletRequest;
import javax.servlet.http.HttpServletResponse;
import org.junit.Test;
import org.junit.runner.RunWith;
import org.mockito.Mock;
import org.mockito.junit.MockitoJUnitRunner;

@RunWith(MockitoJUnitRunner.class)
public class PullReplicationFilterTest {

  @Mock HttpServletRequest request;
  @Mock HttpServletResponse response;
  @Mock FilterChain filterChain;
  @Mock private FetchAction fetchAction;
  @Mock private BatchFetchAction batchFetchAction;
  @Mock private ApplyObjectAction applyObjectAction;
  @Mock private ApplyObjectsAction applyObjectsAction;
  @Mock private BatchApplyObjectAction batchApplyObjectAction;
  @Mock private ProjectInitializationAction projectInitializationAction;
  @Mock private UpdateHeadAction updateHEADAction;
  @Mock private ProjectDeletionAction projectDeletionAction;
  @Mock private ProjectCache projectCache;
  @Mock private ProjectState projectState;
  @Mock private ServletOutputStream outputStream;
  @Mock private PrintWriter printWriter;
  @Mock private IdentifiedUser identifiedUserMock;
  @Mock private AnonymousUser anonymousUserMock;
  private final String PLUGIN_NAME = "pull-replication";
  private final String PROJECT_NAME = "some-project";
  private final String PROJECT_NAME_GIT = "some-project.git";
  private final String FETCH_URI =
      String.format("any-prefix/projects/%s/%s~fetch", PROJECT_NAME, PLUGIN_NAME);
  private final String BATCH_FETCH_URI =
      String.format("any-prefix/projects/%s/%s~batch-fetch", PROJECT_NAME, PLUGIN_NAME);
  private final String APPLY_OBJECT_URI =
      String.format("any-prefix/projects/%s/%s~apply-object", PROJECT_NAME, PLUGIN_NAME);
  private final String APPLY_OBJECTS_URI =
      String.format("any-prefix/projects/%s/%s~apply-objects", PROJECT_NAME, PLUGIN_NAME);
  private final String HEAD_URI =
      String.format("any-prefix/projects/%s/%s~HEAD", PROJECT_NAME, PLUGIN_NAME);

  private final String BATCH_APPLY_OBJECT_URI =
      String.format("any-prefix/projects/%s/%s~batch-apply-object", PROJECT_NAME, PLUGIN_NAME);
  private final String DELETE_PROJECT_URI =
      String.format("any-prefix/projects/%s/%s~delete-project", PROJECT_NAME, PLUGIN_NAME);
  private final String INIT_PROJECT_URI =
      String.format("any-prefix/%s/init-project/%s", PLUGIN_NAME, PROJECT_NAME_GIT);

  private final Response OK_RESPONSE = Response.ok();

  private PullReplicationFilter createPullReplicationFilter() {
    return createPullReplicationFilter(identifiedUserMock);
  }

  private PullReplicationFilter createPullReplicationFilter(CurrentUser currentUser) {
    return new PullReplicationFilter(
        fetchAction,
        batchFetchAction,
        applyObjectAction,
        applyObjectsAction,
        batchApplyObjectAction,
        projectInitializationAction,
        updateHEADAction,
        projectDeletionAction,
        projectCache,
        PLUGIN_NAME,
        Providers.of(currentUser));
  }

  private void defineBehaviours(byte[] payload, String uri) throws Exception {
    when(request.getRequestURI()).thenReturn(uri);
    InputStream is = new ByteArrayInputStream(payload);
    BufferedReader bufferedReader = new BufferedReader(new InputStreamReader(is));
    when(request.getReader()).thenReturn(bufferedReader);
    when(projectCache.get(Project.nameKey(PROJECT_NAME))).thenReturn(Optional.of(projectState));
    when(response.getWriter()).thenReturn(printWriter);
  }

  private void verifyBehaviours() throws Exception {
    verify(request, atLeastOnce()).getRequestURI();
    verify(request).getReader();
    verify(projectCache).get(Project.nameKey(PROJECT_NAME));
    verify(response).getWriter();
    verify(response).setContentType("application/json");
    verify(response).setStatus(HttpServletResponse.SC_OK);
  }

  @Test
  public void shouldFilterFetchAction() throws Exception {
    byte[] payloadFetch =
        ("{"
                + "\"label\":\"Replication\", "
                + "\"ref_name\": \"refs/heads/master\", "
                + "\"async\":false"
                + "}")
            .getBytes(StandardCharsets.UTF_8);

    defineBehaviours(payloadFetch, FETCH_URI);
    when(fetchAction.apply(any(), any())).thenReturn(OK_RESPONSE);

    PullReplicationFilter pullReplicationFilter = createPullReplicationFilter();
    pullReplicationFilter.doFilter(request, response, filterChain);

    verifyBehaviours();
    verify(fetchAction).apply(any(ProjectResource.class), any());
  }

  @Test
  public void shouldFilterBatchFetchAction() throws Exception {
    byte[] payloadBatchFetch =
        ("[{"
                + "\"label\":\"Replication\", "
                + "\"ref_name\": \"refs/heads/master\", "
                + "\"async\":false"
                + "},"
                + "{"
                + "\"label\":\"Replication\", "
                + "\"ref_name\": \"refs/heads/test\", "
                + "\"async\":false"
                + "}]")
            .getBytes(StandardCharsets.UTF_8);

    defineBehaviours(payloadBatchFetch, BATCH_FETCH_URI);
    when(batchFetchAction.apply(any(), any())).thenReturn(OK_RESPONSE);

    PullReplicationFilter pullReplicationFilter = createPullReplicationFilter();
    pullReplicationFilter.doFilter(request, response, filterChain);

    verifyBehaviours();
    verify(batchFetchAction).apply(any(ProjectResource.class), any());
  }

  @Test
  public void shouldFilterApplyObjectAction() throws Exception {

    byte[] payloadApplyObject =
        ("{\"label\":\"Replication\",\"ref_name\":\"refs/heads/master\","
                + "\"revision_data\":{"
                + "\"commit_object\":{\"type\":1,\"content\":\"some-content\"},"
                + "\"tree_object\":{\"type\":2,\"content\":\"some-content\"},"
                + "\"blobs\":[]}"
                + "}")
            .getBytes(StandardCharsets.UTF_8);

    defineBehaviours(payloadApplyObject, APPLY_OBJECT_URI);

    when(applyObjectAction.apply(any(), any())).thenReturn(OK_RESPONSE);

    PullReplicationFilter pullReplicationFilter = createPullReplicationFilter();
    pullReplicationFilter.doFilter(request, response, filterChain);

    verifyBehaviours();
    verify(applyObjectAction).apply(any(ProjectResource.class), any());
  }

  @Test
  public void shouldFilterApplyObjectsAction() throws Exception {

    byte[] payloadApplyObjects =
        ("{\"label\":\"Replication\",\"ref_name\":\"refs/heads/master\","
                + "\"revisions_data\":[{"
                + "\"commit_object\":{\"type\":1,\"content\":\"some-content\"},"
                + "\"tree_object\":{\"type\":2,\"content\":\"some-content\"},"
                + "\"blobs\":[]}]}")
            .getBytes(StandardCharsets.UTF_8);

    defineBehaviours(payloadApplyObjects, APPLY_OBJECTS_URI);

    when(applyObjectsAction.apply(any(), any())).thenReturn(OK_RESPONSE);

    PullReplicationFilter pullReplicationFilter = createPullReplicationFilter();
    pullReplicationFilter.doFilter(request, response, filterChain);

    verifyBehaviours();
    verify(applyObjectsAction).apply(any(ProjectResource.class), any());
  }

  @Test
  public void shouldFilterProjectInitializationAction() throws Exception {

    when(request.getRequestURI()).thenReturn(INIT_PROJECT_URI);
    when(request.getHeader(ACCEPT)).thenReturn(MediaType.PLAIN_TEXT_UTF_8.toString());

    final PullReplicationFilter pullReplicationFilter = createPullReplicationFilter();
    pullReplicationFilter.doFilter(request, response, filterChain);

<<<<<<< HEAD
    verify(projectInitializationAction).initProject(eq(PROJECT_NAME_GIT));
    verify(response).getWriter();
=======
    verify(projectInitializationAction).service(request, response);
>>>>>>> 28172110
  }

  @Test
  public void shouldFilterUpdateHEADAction() throws Exception {

    byte[] payloadUpdateHead = "{\"ref\":\"some-ref\"}".getBytes(StandardCharsets.UTF_8);
    defineBehaviours(payloadUpdateHead, HEAD_URI);
    when(request.getMethod()).thenReturn("PUT");
    when(updateHEADAction.apply(any(), any())).thenReturn(OK_RESPONSE);

    final PullReplicationFilter pullReplicationFilter = createPullReplicationFilter();
    pullReplicationFilter.doFilter(request, response, filterChain);

    verifyBehaviours();
    verify(updateHEADAction).apply(any(ProjectResource.class), any());
  }

  @Test
  public void shouldFilterProjectDeletionAction() throws Exception {
    when(request.getRequestURI()).thenReturn(DELETE_PROJECT_URI);
    when(request.getMethod()).thenReturn("DELETE");
    when(projectCache.get(Project.nameKey(PROJECT_NAME))).thenReturn(Optional.of(projectState));
    when(projectDeletionAction.apply(any(), any())).thenReturn(OK_RESPONSE);
    when(response.getWriter()).thenReturn(printWriter);

    final PullReplicationFilter pullReplicationFilter = createPullReplicationFilter();
    pullReplicationFilter.doFilter(request, response, filterChain);

    verify(projectCache).get(Project.nameKey(PROJECT_NAME));
    verify(projectDeletionAction).apply(any(ProjectResource.class), any());
    verify(response).getWriter();
    verify(response).setContentType("application/json");
    verify(response).setStatus(OK_RESPONSE.statusCode());
  }

  @Test
  public void shouldGoNextInChainWhenUriDoesNotMatch() throws Exception {
    when(request.getRequestURI()).thenReturn("any-url");
    final PullReplicationFilter pullReplicationFilter = createPullReplicationFilter();
    pullReplicationFilter.doFilter(request, response, filterChain);
    verify(filterChain).doFilter(request, response);
  }

  @Test
  public void shouldGoNextInChainWhenAnonymousRequestUriDoesNotMatch() throws Exception {
    when(request.getRequestURI()).thenReturn("any-url");
    lenient().when(response.getOutputStream()).thenReturn(outputStream);

    final PullReplicationFilter pullReplicationFilter =
        createPullReplicationFilter(anonymousUserMock);
    pullReplicationFilter.doFilter(request, response, filterChain);
    verify(filterChain).doFilter(request, response);
  }

  @Test
  public void shouldBe404WhenJsonIsMalformed() throws Exception {
    byte[] payloadMalformedJson = "some-json-malformed".getBytes(StandardCharsets.UTF_8);
    InputStream is = new ByteArrayInputStream(payloadMalformedJson);
    BufferedReader bufferedReader = new BufferedReader(new InputStreamReader(is));
    when(request.getRequestURI()).thenReturn(FETCH_URI);
    when(request.getReader()).thenReturn(bufferedReader);
    when(response.getOutputStream()).thenReturn(outputStream);

    PullReplicationFilter pullReplicationFilter = createPullReplicationFilter();
    pullReplicationFilter.doFilter(request, response, filterChain);

    verify(response).setStatus(HttpServletResponse.SC_BAD_REQUEST);
  }

  @Test
<<<<<<< HEAD
  public void shouldBe500WhenProjectCannotBeInitiated() throws Exception {
    when(request.getRequestURI()).thenReturn(INIT_PROJECT_URI);
    when(request.getHeader(ACCEPT)).thenReturn(MediaType.PLAIN_TEXT_UTF_8.toString());
    when(projectInitializationAction.initProject(PROJECT_NAME_GIT)).thenReturn(false);
    when(response.getOutputStream()).thenReturn(outputStream);

    final PullReplicationFilter pullReplicationFilter = createPullReplicationFilter();
    pullReplicationFilter.doFilter(request, response, filterChain);

    verify(response).setStatus(HttpServletResponse.SC_INTERNAL_SERVER_ERROR);
  }

  @Test
  public void shouldBe404WhenResourceNotFound() throws Exception {
=======
  public void shouldBe500WhenResourceNotFound() throws Exception {
>>>>>>> 28172110
    when(request.getRequestURI()).thenReturn(DELETE_PROJECT_URI);
    when(request.getMethod()).thenReturn("DELETE");
    when(projectCache.get(Project.nameKey(PROJECT_NAME))).thenReturn(Optional.of(projectState));
    when(projectDeletionAction.apply(any(), any()))
        .thenThrow(new ResourceNotFoundException("resource not found"));
    when(response.getOutputStream()).thenReturn(outputStream);

    final PullReplicationFilter pullReplicationFilter = createPullReplicationFilter();
    pullReplicationFilter.doFilter(request, response, filterChain);

    verify(response).setStatus(HttpServletResponse.SC_NOT_FOUND);
  }

  @Test
  public void shouldBe403WhenUserIsNotAuthorised() throws Exception {
    byte[] payloadFetchAction =
        ("{"
                + "\"label\":\"Replication\", "
                + "\"ref_name\": \"refs/heads/master\", "
                + "\"async\":false"
                + "}")
            .getBytes(StandardCharsets.UTF_8);

    defineBehaviours(payloadFetchAction, FETCH_URI);
    when(fetchAction.apply(any(), any()))
        .thenThrow(new AuthException("The user is not authorised"));
    when(response.getOutputStream()).thenReturn(outputStream);

    PullReplicationFilter pullReplicationFilter = createPullReplicationFilter();
    pullReplicationFilter.doFilter(request, response, filterChain);

    verify(response).setStatus(HttpServletResponse.SC_FORBIDDEN);
  }

  @Test
  public void shouldBe401WhenUserIsAnonymous() throws Exception {
    byte[] payloadFetchAction = "{}".getBytes(StandardCharsets.UTF_8);

    defineBehaviours(payloadFetchAction, FETCH_URI);
    when(response.getOutputStream()).thenReturn(outputStream);

    PullReplicationFilter pullReplicationFilter = createPullReplicationFilter(anonymousUserMock);
    pullReplicationFilter.doFilter(request, response, filterChain);

    verify(response).setStatus(HttpServletResponse.SC_UNAUTHORIZED);
  }

  @Test
  public void shouldBe422WhenEntityCannotBeProcessed() throws Exception {
    byte[] payloadFetchAction =
        ("{"
                + "\"label\":\"Replication\", "
                + "\"ref_name\": \"refs/heads/master\", "
                + "\"async\":false"
                + "}")
            .getBytes(StandardCharsets.UTF_8);

    defineBehaviours(payloadFetchAction, FETCH_URI);
    when(fetchAction.apply(any(), any()))
        .thenThrow(new UnprocessableEntityException("Entity cannot be processed"));
    when(response.getOutputStream()).thenReturn(outputStream);

    PullReplicationFilter pullReplicationFilter = createPullReplicationFilter();
    pullReplicationFilter.doFilter(request, response, filterChain);

    verify(response).setStatus(SC_UNPROCESSABLE_ENTITY);
  }

  @Test
  public void shouldBe409WhenThereIsResourceConflict() throws Exception {
    when(request.getRequestURI()).thenReturn(DELETE_PROJECT_URI);
    when(request.getMethod()).thenReturn("DELETE");
    when(projectCache.get(Project.nameKey(PROJECT_NAME))).thenReturn(Optional.of(projectState));

    when(projectDeletionAction.apply(any(), any()))
        .thenThrow(new ResourceConflictException("Resource conflict"));
    when(response.getOutputStream()).thenReturn(outputStream);

    PullReplicationFilter pullReplicationFilter = createPullReplicationFilter();
    pullReplicationFilter.doFilter(request, response, filterChain);

    verify(response).setStatus(SC_CONFLICT);
  }

  @Test
  public void shouldBe400WhenProjectNameIsNotPresentInURL() throws Exception {
    when(request.getRequestURI())
        .thenReturn(String.format("any-prefix/projects/%s~delete-project", PLUGIN_NAME));
    when(request.getMethod()).thenReturn("DELETE");
    when(response.getOutputStream()).thenReturn(outputStream);

    PullReplicationFilter pullReplicationFilter = createPullReplicationFilter();
    pullReplicationFilter.doFilter(request, response, filterChain);

    verify(response).setStatus(HttpServletResponse.SC_BAD_REQUEST);
  }

  @Test
  public void shouldFilterBatchApplyObjectAction() throws Exception {

    byte[] payloadApplyObject =
        ("[{\"label\":\"Replication\",\"ref_name\":\"refs/heads/foo\","
                + "\"revision_data\":{"
                + "\"commit_object\":{\"type\":1,\"content\":\"some-content\"},"
                + "\"tree_object\":{\"type\":2,\"content\":\"some-content\"},"
                + "\"blobs\":[]}"
                + "},"
                + "{\"label\":\"Replication\",\"ref_name\":\"refs/heads/bar\","
                + "\"revision_data\":{"
                + "\"commit_object\":{\"type\":1,\"content\":\"some-content\"},"
                + "\"tree_object\":{\"type\":2,\"content\":\"some-content\"},"
                + "\"blobs\":[]}"
                + "}]")
            .getBytes(StandardCharsets.UTF_8);

    defineBehaviours(payloadApplyObject, BATCH_APPLY_OBJECT_URI);

    when(batchApplyObjectAction.apply(any(), any())).thenReturn(OK_RESPONSE);

    PullReplicationFilter pullReplicationFilter = createPullReplicationFilter();
    pullReplicationFilter.doFilter(request, response, filterChain);

    verifyBehaviours();
    verify(batchApplyObjectAction).apply(any(ProjectResource.class), any());
  }
}<|MERGE_RESOLUTION|>--- conflicted
+++ resolved
@@ -210,12 +210,7 @@
     final PullReplicationFilter pullReplicationFilter = createPullReplicationFilter();
     pullReplicationFilter.doFilter(request, response, filterChain);
 
-<<<<<<< HEAD
-    verify(projectInitializationAction).initProject(eq(PROJECT_NAME_GIT));
-    verify(response).getWriter();
-=======
     verify(projectInitializationAction).service(request, response);
->>>>>>> 28172110
   }
 
   @Test
@@ -286,24 +281,7 @@
   }
 
   @Test
-<<<<<<< HEAD
-  public void shouldBe500WhenProjectCannotBeInitiated() throws Exception {
-    when(request.getRequestURI()).thenReturn(INIT_PROJECT_URI);
-    when(request.getHeader(ACCEPT)).thenReturn(MediaType.PLAIN_TEXT_UTF_8.toString());
-    when(projectInitializationAction.initProject(PROJECT_NAME_GIT)).thenReturn(false);
-    when(response.getOutputStream()).thenReturn(outputStream);
-
-    final PullReplicationFilter pullReplicationFilter = createPullReplicationFilter();
-    pullReplicationFilter.doFilter(request, response, filterChain);
-
-    verify(response).setStatus(HttpServletResponse.SC_INTERNAL_SERVER_ERROR);
-  }
-
-  @Test
   public void shouldBe404WhenResourceNotFound() throws Exception {
-=======
-  public void shouldBe500WhenResourceNotFound() throws Exception {
->>>>>>> 28172110
     when(request.getRequestURI()).thenReturn(DELETE_PROJECT_URI);
     when(request.getMethod()).thenReturn("DELETE");
     when(projectCache.get(Project.nameKey(PROJECT_NAME))).thenReturn(Optional.of(projectState));
