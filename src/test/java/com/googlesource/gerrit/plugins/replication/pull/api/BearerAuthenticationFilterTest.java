--- conflicted
+++ resolved
@@ -112,28 +112,17 @@
   }
 
   @Test
-<<<<<<< HEAD
-  public void shouldAuthenticateWhenGitUploadPack() throws ServletException, IOException {
-=======
-  public void shouldAuthenticateWhenGitUploadPacket() throws Exception {
->>>>>>> 8027bdae
+  public void shouldAuthenticateWhenGitUploadPack() throws Exception {
     authenticateAndFilter("any-prefix/git-upload-pack", NO_QUERY_PARAMETERS);
   }
 
   @Test
-<<<<<<< HEAD
-  public void shouldAuthenticateWhenGitUploadPackInQueryParameter()
-      throws ServletException, IOException {
-=======
-  public void shouldAuthenticateWhenGitUploadPacketInQueryParameter() throws Exception {
->>>>>>> 8027bdae
+  public void shouldAuthenticateWhenGitUploadPackInQueryParameter() throws Exception {
     authenticateAndFilter("any-prefix", GIT_UPLOAD_PACK_QUERY_PARAMETER);
   }
 
   @Test
-<<<<<<< HEAD
-  public void shouldGoNextInChainWhenGitUploadPackWithoutAuthenticationHeader()
-      throws ServletException, IOException {
+  public void shouldGoNextInChainWhenGitUploadPackWithoutAuthenticationHeader() throws Exception {
     when(httpServletRequest.getRequestURI()).thenReturn("any-prefix/git-upload-pack");
 
     final BearerAuthenticationFilter filter =
@@ -151,7 +140,7 @@
 
   @Test
   public void shouldGoNextInChainWhenGitUploadPackWithAuthenticationHeaderDifferentThanBearer()
-      throws ServletException, IOException {
+      throws Exception {
     when(httpServletRequest.getRequestURI()).thenReturn("any-prefix/git-upload-pack");
     when(httpServletRequest.getHeader("Authorization")).thenReturn("some-authorization");
     final BearerAuthenticationFilter filter =
@@ -168,10 +157,7 @@
   }
 
   @Test
-  public void shouldBe401WhenBearerTokenDoesNotMatch() throws ServletException, IOException {
-=======
   public void shouldBe401WhenBearerTokenDoesNotMatch() throws Exception {
->>>>>>> 8027bdae
     when(httpServletRequest.getRequestURI()).thenReturn("any-prefix/pull-replication~fetch");
     when(httpServletRequest.getHeader("Authorization"))
         .thenReturn(String.format("Bearer %s", "some-different-bearer-token"));
