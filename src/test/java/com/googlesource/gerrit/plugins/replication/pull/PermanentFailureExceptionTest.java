// Copyright (C) 2023 The Android Open Source Project
//
// Licensed under the Apache License, Version 2.0 (the "License");
// you may not use this file except in compliance with the License.
// You may obtain a copy of the License at
//
// http://www.apache.org/licenses/LICENSE-2.0
//
// Unless required by applicable law or agreed to in writing, software
// distributed under the License is distributed on an "AS IS" BASIS,
// WITHOUT WARRANTIES OR CONDITIONS OF ANY KIND, either express or implied.
// See the License for the specific language governing permissions and
// limitations under the License.

package com.googlesource.gerrit.plugins.replication.pull;

import static com.google.common.truth.Truth.assertThat;

import com.googlesource.gerrit.plugins.replication.pull.fetch.InexistentRefTransportException;
import com.googlesource.gerrit.plugins.replication.pull.fetch.PermanentTransportException;
import org.apache.sshd.common.SshException;
import org.eclipse.jgit.errors.TransportException;
import org.junit.Test;

public class PermanentFailureExceptionTest {

  @Test
  public void shouldConsiderSchUnknownHostAsPermanent() {
    assertThat(
            PermanentTransportException.wrapIfPermanentTransportException(
                new TransportException(
<<<<<<< HEAD
                    "SSH error",
                    new SshException(
                        "Failed (UnsupportedCredentialItem) to execute: some.commands"))))
        .isTrue();
=======
                    "SSH error", new JSchException("UnknownHostKey: some.place"))))
        .isInstanceOf(PermanentTransportException.class);
>>>>>>> a2d640e9
  }

  @Test
  public void shouldConsiderNotExistingRefsFromJGitAsPermanent() {
    assertThat(
            PermanentTransportException.wrapIfPermanentTransportException(
                new TransportException("Remote does not have refs/heads/foo available for fetch.")))
        .isInstanceOf(InexistentRefTransportException.class);
  }

  @Test
  public void shouldConsiderNotExistingRefsFromCGitAsPermanent() {
    assertThat(
            PermanentTransportException.wrapIfPermanentTransportException(
                new TransportException(
                    "Cannot fetch from repo, error message: fatal: couldn't find remote ref refs/heads/foobranch")))
        .isInstanceOf(InexistentRefTransportException.class);
  }
}<|MERGE_RESOLUTION|>--- conflicted
+++ resolved
@@ -29,15 +29,10 @@
     assertThat(
             PermanentTransportException.wrapIfPermanentTransportException(
                 new TransportException(
-<<<<<<< HEAD
                     "SSH error",
                     new SshException(
                         "Failed (UnsupportedCredentialItem) to execute: some.commands"))))
-        .isTrue();
-=======
-                    "SSH error", new JSchException("UnknownHostKey: some.place"))))
         .isInstanceOf(PermanentTransportException.class);
->>>>>>> a2d640e9
   }
 
   @Test
