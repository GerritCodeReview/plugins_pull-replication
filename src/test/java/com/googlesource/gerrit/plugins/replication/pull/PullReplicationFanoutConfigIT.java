--- conflicted
+++ resolved
@@ -27,10 +27,7 @@
 import com.google.gerrit.acceptance.testsuite.project.ProjectOperations;
 import com.google.gerrit.entities.Project;
 import com.google.gerrit.extensions.api.projects.BranchInput;
-<<<<<<< HEAD
 import com.google.gerrit.extensions.events.GitBatchRefUpdateListener;
-=======
->>>>>>> 461ca607
 import com.google.gerrit.server.config.SitePaths;
 import com.google.inject.Inject;
 import com.googlesource.gerrit.plugins.replication.AutoReloadConfigDecorator;
@@ -47,6 +44,7 @@
 import org.eclipse.jgit.lib.Repository;
 import org.eclipse.jgit.revwalk.RevCommit;
 import org.eclipse.jgit.storage.file.FileBasedConfig;
+import org.eclipse.jgit.transport.ReceiveCommand;
 import org.eclipse.jgit.util.FS;
 import org.junit.Test;
 
@@ -107,7 +105,6 @@
     String sourceRef = pushResult.getPatchSet().refName();
 
     ReplicationQueue pullReplicationQueue = getInstance(ReplicationQueue.class);
-<<<<<<< HEAD
     GitBatchRefUpdateListener.Event event =
         new FakeGitReferenceUpdatedEvent(
             project,
@@ -116,12 +113,6 @@
             sourceCommit.getId().getName(),
             ReceiveCommand.Type.CREATE);
     pullReplicationQueue.onGitBatchRefUpdate(event);
-=======
-    FakeGitReferenceUpdatedEvent event =
-        new FakeGitReferenceUpdatedEvent(
-            project, sourceRef, ObjectId.zeroId().getName(), sourceCommit.getId().getName());
-    pullReplicationQueue.onEvent(event);
->>>>>>> 461ca607
 
     try (Repository repo = repoManager.openRepository(project)) {
       waitUntil(() -> checkedGetRef(repo, sourceRef) != null);
@@ -150,7 +141,6 @@
     RevCommit sourceCommit = pushResult.getCommit();
     final String sourceRef = pushResult.getPatchSet().refName();
     ReplicationQueue pullReplicationQueue = getInstance(ReplicationQueue.class);
-<<<<<<< HEAD
     GitBatchRefUpdateListener.Event event =
         new FakeGitReferenceUpdatedEvent(
             project,
@@ -159,12 +149,6 @@
             sourceCommit.getId().getName(),
             ReceiveCommand.Type.CREATE);
     pullReplicationQueue.onGitBatchRefUpdate(event);
-=======
-    FakeGitReferenceUpdatedEvent event =
-        new FakeGitReferenceUpdatedEvent(
-            project, sourceRef, ObjectId.zeroId().getName(), sourceCommit.getId().getName());
-    pullReplicationQueue.onEvent(event);
->>>>>>> 461ca607
 
     try (Repository repo = repoManager.openRepository(project)) {
       waitUntil(() -> checkedGetRef(repo, sourceRef) != null);
@@ -190,7 +174,7 @@
 
     ReplicationQueue pullReplicationQueue =
         plugin.getSysInjector().getInstance(ReplicationQueue.class);
-<<<<<<< HEAD
+
     GitBatchRefUpdateListener.Event event =
         new FakeGitReferenceUpdatedEvent(
             project,
@@ -199,12 +183,6 @@
             branchRevision,
             ReceiveCommand.Type.CREATE);
     pullReplicationQueue.onGitBatchRefUpdate(event);
-=======
-    FakeGitReferenceUpdatedEvent event =
-        new FakeGitReferenceUpdatedEvent(
-            project, newBranch, ObjectId.zeroId().getName(), branchRevision);
-    pullReplicationQueue.onEvent(event);
->>>>>>> 461ca607
 
     try (Repository repo = repoManager.openRepository(project);
         Repository sourceRepo = repoManager.openRepository(project)) {
