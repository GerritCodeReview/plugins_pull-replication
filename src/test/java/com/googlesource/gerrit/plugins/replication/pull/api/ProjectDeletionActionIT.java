// Copyright (C) 2021 The Android Open Source Project
//
// Licensed under the Apache License, Version 2.0 (the "License");
// you may not use this file except in compliance with the License.
// You may obtain a copy of the License at
//
// http://www.apache.org/licenses/LICENSE-2.0
//
// Unless required by applicable law or agreed to in writing, software
// distributed under the License is distributed on an "AS IS" BASIS,
// WITHOUT WARRANTIES OR CONDITIONS OF ANY KIND, either express or implied.
// See the License for the specific language governing permissions and
// limitations under the License.

package com.googlesource.gerrit.plugins.replication.pull.api;

import static com.google.gerrit.acceptance.testsuite.project.TestProjectUpdate.allowCapability;

import com.google.gerrit.acceptance.config.GerritConfig;
import com.google.gerrit.acceptance.testsuite.project.ProjectOperations;
import com.google.gerrit.extensions.restapi.Url;
import com.google.gerrit.server.group.SystemGroupBackend;
import com.google.inject.Inject;
import javax.servlet.http.HttpServletResponse;
<<<<<<< HEAD
import org.apache.http.client.methods.HttpRequestBase;
=======
import org.junit.Ignore;
>>>>>>> 8ccbb101
import org.junit.Test;

public class ProjectDeletionActionIT extends ActionITBase {
  public static final String INVALID_TEST_PROJECT_NAME = "\0";
  public static final String DELETE_PROJECT_PERMISSION = "delete-project-deleteProject";

  @Inject private ProjectOperations projectOperations;

  @Test
  public void shouldReturnUnauthorizedForUserWithoutPermissions() throws Exception {
    httpClientFactory
        .create(source)
        .execute(
            createDeleteRequest(), assertHttpResponseCode(HttpServletResponse.SC_UNAUTHORIZED));
  }

  @Test
  public void shouldDeleteRepositoryWhenUserHasProjectDeletionCapabilities() throws Exception {
    String testProjectName = project.get();
    url = getURLWithAuthenticationPrefix(testProjectName);
    httpClientFactory
        .create(source)
        .execute(
            withBasicAuthenticationAsUser(createDeleteRequest()),
            assertHttpResponseCode(HttpServletResponse.SC_FORBIDDEN));

    projectOperations
        .project(allProjects)
        .forUpdate()
        .add(allowCapability(DELETE_PROJECT_PERMISSION).group(SystemGroupBackend.REGISTERED_USERS))
        .update();

    httpClientFactory
        .create(source)
        .execute(
            withBasicAuthenticationAsUser(createDeleteRequest()),
            assertHttpResponseCode(HttpServletResponse.SC_OK));
  }

  @Test
  public void shouldReturnOKWhenProjectIsDeleted() throws Exception {
    String testProjectName = project.get();
    url = getURLWithAuthenticationPrefix(testProjectName);

    httpClientFactory
        .create(source)
        .execute(
            withBasicAuthenticationAsAdmin(createDeleteRequest()),
            assertHttpResponseCode(HttpServletResponse.SC_OK));
  }

  @Test
<<<<<<< HEAD
  public void shouldReturnInternalServerErrorIfProjectCannotBeDeleted() throws Exception {
    url = getURLWithAuthenticationPrefix(INVALID_TEST_PROJECT_NAME);
=======
  @Ignore // This is failing in RestApiServlet: to be enabled again once that is fixed in Gerrit
  public void shouldReturnBadRequestIfProjectNameIsInvalid() throws Exception {
    url = getURL(INVALID_TEST_PROJECT_NAME);
>>>>>>> 8ccbb101

    httpClientFactory
        .create(source)
        .execute(
<<<<<<< HEAD
            withBasicAuthenticationAsAdmin(createDeleteRequest()),
            assertHttpResponseCode(HttpServletResponse.SC_INTERNAL_SERVER_ERROR));
=======
            createDeleteRequest(),
            assertHttpResponseCode(HttpServletResponse.SC_BAD_REQUEST),
            getContext());
>>>>>>> 8ccbb101
  }

  @Test
  @GerritConfig(name = "container.replica", value = "true")
  public void shouldReturnForbiddenForUserWithoutPermissionsOnReplica() throws Exception {
    httpClientFactory
        .create(source)
        .execute(createDeleteRequest(), assertHttpResponseCode(HttpServletResponse.SC_FORBIDDEN));
  }

  @Test
  @GerritConfig(name = "container.replica", value = "true")
  public void shouldReturnOKWhenProjectIsDeletedOnReplica() throws Exception {
    String testProjectName = project.get();
    url = getURLWithAuthenticationPrefix(testProjectName);

    httpClientFactory
        .create(source)
        .execute(
            withBasicAuthenticationAsAdmin(createDeleteRequest()),
            assertHttpResponseCode(HttpServletResponse.SC_OK));
  }

  @Test
  @GerritConfig(name = "container.replica", value = "true")
  public void shouldDeleteRepositoryWhenUserHasProjectDeletionCapabilitiesAndNodeIsAReplica()
      throws Exception {
    String testProjectName = project.get();
    url = getURLWithAuthenticationPrefix(testProjectName);
    HttpRequestBase deleteRequest = withBasicAuthenticationAsUser(createDeleteRequest());

    httpClientFactory
        .create(source)
        .execute(deleteRequest, assertHttpResponseCode(HttpServletResponse.SC_FORBIDDEN));

    projectOperations
        .project(allProjects)
        .forUpdate()
        .add(allowCapability(DELETE_PROJECT_PERMISSION).group(SystemGroupBackend.REGISTERED_USERS))
        .update();

    httpClientFactory
        .create(source)
        .execute(deleteRequest, assertHttpResponseCode(HttpServletResponse.SC_OK));
  }

  @Test
  @GerritConfig(name = "container.replica", value = "true")
  public void shouldReturnBadRequestIfProjectNameIsInvalidWhenNodeIsAReplica() throws Exception {
    url = getURLWithAuthenticationPrefix(INVALID_TEST_PROJECT_NAME);

    httpClientFactory
        .create(source)
        .execute(
            withBasicAuthenticationAsAdmin(createDeleteRequest()),
            assertHttpResponseCode(HttpServletResponse.SC_INTERNAL_SERVER_ERROR));
  }

  @Test
  @GerritConfig(name = "container.replica", value = "true")
<<<<<<< HEAD
  @GerritConfig(name = "auth.bearerToken", value = "some-bearer-token")
  public void shouldReturnOKWhenProjectIsDeletedOnReplicaWithBearerToken() throws Exception {
    String testProjectName = project.get();
    url = getURLWithoutAuthenticationPrefix(testProjectName);

    httpClientFactory
        .create(source)
        .execute(
            withBearerTokenAuthentication(createDeleteRequest(), "some-bearer-token"),
            assertHttpResponseCode(HttpServletResponse.SC_OK));
  }

  @Test
  @GerritConfig(name = "container.replica", value = "false")
  @GerritConfig(name = "auth.bearerToken", value = "some-bearer-token")
  public void shouldReturnOKWhenProjectIsDeletedOnPrimaryWithBearerToken() throws Exception {
    String testProjectName = project.get();
    url = getURLWithoutAuthenticationPrefix(testProjectName);
=======
  public void shouldReturnBadRequestIfProjectNameIsInvalidWhenNodeIsAReplica() throws Exception {
    url = getURL(INVALID_TEST_PROJECT_NAME);
>>>>>>> 8ccbb101

    httpClientFactory
        .create(source)
        .execute(
<<<<<<< HEAD
            withBearerTokenAuthentication(createDeleteRequest(), "some-bearer-token"),
            assertHttpResponseCode(HttpServletResponse.SC_OK));
=======
            createDeleteRequest(),
            assertHttpResponseCode(HttpServletResponse.SC_BAD_REQUEST),
            getContext());
>>>>>>> 8ccbb101
  }

  @Override
  protected String getURLWithAuthenticationPrefix(String projectName) {
    return String.format(
        "%s/a/projects/%s/pull-replication~delete-project",
        adminRestSession.url(), Url.encode(projectName));
  }
}<|MERGE_RESOLUTION|>--- conflicted
+++ resolved
@@ -22,11 +22,8 @@
 import com.google.gerrit.server.group.SystemGroupBackend;
 import com.google.inject.Inject;
 import javax.servlet.http.HttpServletResponse;
-<<<<<<< HEAD
 import org.apache.http.client.methods.HttpRequestBase;
-=======
 import org.junit.Ignore;
->>>>>>> 8ccbb101
 import org.junit.Test;
 
 public class ProjectDeletionActionIT extends ActionITBase {
@@ -79,26 +76,15 @@
   }
 
   @Test
-<<<<<<< HEAD
+  @Ignore // This is failing in RestApiServlet: to be enabled again once that is fixed in Gerrit
   public void shouldReturnInternalServerErrorIfProjectCannotBeDeleted() throws Exception {
     url = getURLWithAuthenticationPrefix(INVALID_TEST_PROJECT_NAME);
-=======
-  @Ignore // This is failing in RestApiServlet: to be enabled again once that is fixed in Gerrit
-  public void shouldReturnBadRequestIfProjectNameIsInvalid() throws Exception {
-    url = getURL(INVALID_TEST_PROJECT_NAME);
->>>>>>> 8ccbb101
 
     httpClientFactory
         .create(source)
         .execute(
-<<<<<<< HEAD
             withBasicAuthenticationAsAdmin(createDeleteRequest()),
-            assertHttpResponseCode(HttpServletResponse.SC_INTERNAL_SERVER_ERROR));
-=======
-            createDeleteRequest(),
-            assertHttpResponseCode(HttpServletResponse.SC_BAD_REQUEST),
-            getContext());
->>>>>>> 8ccbb101
+            assertHttpResponseCode(HttpServletResponse.SC_BAD_REQUEST));
   }
 
   @Test
@@ -154,12 +140,11 @@
         .create(source)
         .execute(
             withBasicAuthenticationAsAdmin(createDeleteRequest()),
-            assertHttpResponseCode(HttpServletResponse.SC_INTERNAL_SERVER_ERROR));
+            assertHttpResponseCode(HttpServletResponse.SC_BAD_REQUEST));
   }
 
   @Test
   @GerritConfig(name = "container.replica", value = "true")
-<<<<<<< HEAD
   @GerritConfig(name = "auth.bearerToken", value = "some-bearer-token")
   public void shouldReturnOKWhenProjectIsDeletedOnReplicaWithBearerToken() throws Exception {
     String testProjectName = project.get();
@@ -178,22 +163,12 @@
   public void shouldReturnOKWhenProjectIsDeletedOnPrimaryWithBearerToken() throws Exception {
     String testProjectName = project.get();
     url = getURLWithoutAuthenticationPrefix(testProjectName);
-=======
-  public void shouldReturnBadRequestIfProjectNameIsInvalidWhenNodeIsAReplica() throws Exception {
-    url = getURL(INVALID_TEST_PROJECT_NAME);
->>>>>>> 8ccbb101
 
     httpClientFactory
         .create(source)
         .execute(
-<<<<<<< HEAD
             withBearerTokenAuthentication(createDeleteRequest(), "some-bearer-token"),
             assertHttpResponseCode(HttpServletResponse.SC_OK));
-=======
-            createDeleteRequest(),
-            assertHttpResponseCode(HttpServletResponse.SC_BAD_REQUEST),
-            getContext());
->>>>>>> 8ccbb101
   }
 
   @Override
