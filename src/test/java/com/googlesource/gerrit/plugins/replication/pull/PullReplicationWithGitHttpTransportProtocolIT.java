--- conflicted
+++ resolved
@@ -21,10 +21,6 @@
 import com.google.gerrit.acceptance.TestPlugin;
 import com.google.gerrit.acceptance.UseLocalDisk;
 import com.google.gerrit.acceptance.config.GerritConfig;
-<<<<<<< HEAD
-import com.google.gerrit.extensions.events.GitBatchRefUpdateListener;
-=======
->>>>>>> 399fce0a
 import java.io.IOException;
 import java.util.List;
 import java.util.Optional;
@@ -84,23 +80,14 @@
     String sourceRef = pushResult.getPatchSet().refName();
 
     ReplicationQueue pullReplicationQueue = getInstance(ReplicationQueue.class);
-<<<<<<< HEAD
-    GitBatchRefUpdateListener.Event event =
-=======
     FakeGitReferenceUpdatedEvent event =
->>>>>>> 399fce0a
         new FakeGitReferenceUpdatedEvent(
             project,
             sourceRef,
             ObjectId.zeroId().getName(),
             sourceCommit.getId().getName(),
-<<<<<<< HEAD
-            ReceiveCommand.Type.CREATE);
-    pullReplicationQueue.onGitBatchRefUpdate(event);
-=======
             TEST_REPLICATION_REMOTE);
     pullReplicationQueue.onEvent(event);
->>>>>>> 399fce0a
 
     try (Repository repo = repoManager.openRepository(project)) {
       waitUntil(() -> checkedGetRef(repo, sourceRef) != null);
