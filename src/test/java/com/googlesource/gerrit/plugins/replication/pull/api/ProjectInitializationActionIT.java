// Copyright (C) 2021 The Android Open Source Project
//
// Licensed under the Apache License, Version 2.0 (the "License");
// you may not use this file except in compliance with the License.
// You may obtain a copy of the License at
//
// http://www.apache.org/licenses/LICENSE-2.0
//
// Unless required by applicable law or agreed to in writing, software
// distributed under the License is distributed on an "AS IS" BASIS,
// WITHOUT WARRANTIES OR CONDITIONS OF ANY KIND, either express or implied.
// See the License for the specific language governing permissions and
// limitations under the License.

package com.googlesource.gerrit.plugins.replication.pull.api;

import static com.google.gerrit.acceptance.testsuite.project.TestProjectUpdate.allowCapability;

import com.google.common.net.MediaType;
import com.google.gerrit.acceptance.config.GerritConfig;
import com.google.gerrit.acceptance.testsuite.project.ProjectOperations;
import com.google.gerrit.common.data.GlobalCapability;
import com.google.gerrit.extensions.restapi.Url;
import com.google.gerrit.server.group.SystemGroupBackend;
import com.google.inject.Inject;
import javax.servlet.http.HttpServletResponse;
import org.apache.http.client.methods.HttpGet;
import org.apache.http.client.methods.HttpPut;
import org.apache.http.client.methods.HttpRequestBase;
import org.apache.http.message.BasicHeader;
import org.junit.Test;

public class ProjectInitializationActionIT extends ActionITBase {
  @Inject private ProjectOperations projectOperations;

  @Test
  @GerritConfig(name = "gerrit.instanceId", value = "testInstanceId")
  public void shouldReturnUnauthorizedForUserWithoutPermissions() throws Exception {
    httpClientFactory
        .create(source)
        .execute(
            createPutRequestWithHeaders(),
            assertHttpResponseCode(HttpServletResponse.SC_UNAUTHORIZED));
  }

  @Test
  @GerritConfig(name = "gerrit.instanceId", value = "testInstanceId")
  public void shouldReturnBadRequestIfContentNotSet() throws Exception {
    httpClientFactory
        .create(source)
        .execute(
            withBasicAuthenticationAsAdmin(createPutRequestWithoutHeaders()),
            assertHttpResponseCode(HttpServletResponse.SC_BAD_REQUEST));
  }

  @Test
  @GerritConfig(name = "gerrit.instanceId", value = "testInstanceId")
  public void shouldCreateRepository() throws Exception {
    String newProjectName = "new/newProjectForPrimary";
    url = getURLWithAuthenticationPrefix(newProjectName);
    httpClientFactory
        .create(source)
        .execute(
            withBasicAuthenticationAsAdmin(createPutRequestWithHeaders()),
            assertHttpResponseCode(HttpServletResponse.SC_CREATED));

    HttpRequestBase getNewProjectRequest =
        withBasicAuthenticationAsAdmin(
            new HttpGet(userRestSession.url() + "/a/projects/" + Url.encode(newProjectName)));

    httpClientFactory
        .create(source)
        .execute(getNewProjectRequest, assertHttpResponseCode(HttpServletResponse.SC_OK));
  }

  @Test
  @GerritConfig(name = "gerrit.instanceId", value = "testInstanceId")
  public void shouldCreateRepositoryWhenUserHasProjectCreationCapabilities() throws Exception {
    String newProjectName = "new/newProjectForUserWithCapabilities";
    url = getURLWithAuthenticationPrefix(newProjectName);
    HttpRequestBase put = withBasicAuthenticationAsUser(createPutRequestWithHeaders());
    httpClientFactory
        .create(source)
        .execute(put, assertHttpResponseCode(HttpServletResponse.SC_FORBIDDEN));

    projectOperations
        .project(allProjects)
        .forUpdate()
        .add(
            allowCapability(GlobalCapability.CREATE_PROJECT)
                .group(SystemGroupBackend.REGISTERED_USERS))
        .update();

    httpClientFactory
        .create(source)
        .execute(put, assertHttpResponseCode(HttpServletResponse.SC_CREATED));
  }

  @Test
  @GerritConfig(name = "gerrit.instanceId", value = "testInstanceId")
  public void shouldReturnForbiddenIfUserNotAuthorized() throws Exception {
    httpClientFactory
        .create(source)
        .execute(
            withBasicAuthenticationAsUser(createPutRequestWithHeaders()),
            assertHttpResponseCode(HttpServletResponse.SC_FORBIDDEN));
  }

  @Test
  @GerritConfig(name = "gerrit.instanceId", value = "testInstanceId")
  @GerritConfig(name = "container.replica", value = "true")
  public void shouldCreateRepositoryWhenNodeIsAReplica() throws Exception {
    String newProjectName = "new/newProjectForReplica";
    url = getURLWithAuthenticationPrefix(newProjectName);
    httpClientFactory
        .create(source)
        .execute(
            withBasicAuthenticationAsAdmin(createPutRequestWithHeaders()),
            assertHttpResponseCode(HttpServletResponse.SC_CREATED));
  }

  @Test
  @GerritConfig(name = "gerrit.instanceId", value = "testInstanceId")
  @GerritConfig(name = "gerrit.instanceId", value = "testInstanceId")
  @GerritConfig(name = "container.replica", value = "true")
  public void shouldReturnForbiddenIfUserNotAuthorizedAndNodeIsAReplica() throws Exception {
    httpClientFactory
        .create(source)
        .execute(
            withBasicAuthenticationAsUser(createPutRequestWithHeaders()),
            assertHttpResponseCode(HttpServletResponse.SC_FORBIDDEN));
  }

  @Test
  @GerritConfig(name = "gerrit.instanceId", value = "testInstanceId")
  @GerritConfig(name = "container.replica", value = "true")
  public void shouldCreateRepositoryWhenUserHasProjectCreationCapabilitiesAndNodeIsAReplica()
      throws Exception {
    String newProjectName = "new/newProjectForUserWithCapabilitiesReplica";
    url = getURLWithAuthenticationPrefix(newProjectName);
    HttpRequestBase put = withBasicAuthenticationAsUser(createPutRequestWithHeaders());
    httpClientFactory
        .create(source)
        .execute(put, assertHttpResponseCode(HttpServletResponse.SC_FORBIDDEN));

    projectOperations
        .project(allProjects)
        .forUpdate()
        .add(
            allowCapability(GlobalCapability.CREATE_PROJECT)
                .group(SystemGroupBackend.REGISTERED_USERS))
        .update();

    httpClientFactory
        .create(source)
        .execute(put, assertHttpResponseCode(HttpServletResponse.SC_CREATED));
  }

  @Test
  @GerritConfig(name = "gerrit.instanceId", value = "testInstanceId")
  @GerritConfig(name = "container.replica", value = "true")
<<<<<<< HEAD
=======
  public void shouldReturnBadRequestIfProjectNameIsInvalidAndCannotBeCreatedWhenNodeIsAReplica()
      throws Exception {
    url = getURLWithAuthenticationPrefix(INVALID_TEST_PROJECT_NAME);
    httpClientFactory
        .create(source)
        .execute(
            withBasicAuthenticationAsAdmin(createPutRequestWithHeaders()),
            assertHttpResponseCode(HttpServletResponse.SC_BAD_REQUEST));
  }

  @Test
  @GerritConfig(name = "gerrit.instanceId", value = "testInstanceId")
  @GerritConfig(name = "container.replica", value = "true")
>>>>>>> 658e7f8d
  public void shouldReturnBadRequestIfContentNotSetWhenNodeIsAReplica() throws Exception {
    httpClientFactory
        .create(source)
        .execute(
            withBasicAuthenticationAsAdmin(createPutRequestWithoutHeaders()),
            assertHttpResponseCode(HttpServletResponse.SC_BAD_REQUEST));
  }

  @Test
  @GerritConfig(name = "gerrit.instanceId", value = "testInstanceId")
  @GerritConfig(name = "container.replica", value = "true")
  public void shouldReturnForbiddenForUserWithoutPermissionsWhenNodeIsAReplica() throws Exception {
    httpClientFactory
        .create(source)
        .execute(
            createPutRequestWithHeaders(),
            assertHttpResponseCode(HttpServletResponse.SC_FORBIDDEN));
  }

  @Test
  @GerritConfig(name = "gerrit.instanceId", value = "testInstanceId")
  @GerritConfig(name = "container.replica", value = "true")
  @GerritConfig(name = "auth.bearerToken", value = "some-bearer-token")
  public void shouldCreateRepositoryWhenNodeIsAReplicaWithBearerToken() throws Exception {
    String newProjectName = "new/newProjectForReplica";
    url = getURLWithoutAuthenticationPrefix(newProjectName);
    httpClientFactory
        .create(source)
        .execute(
            withBearerTokenAuthentication(createPutRequestWithHeaders(), "some-bearer-token"),
            assertHttpResponseCode(HttpServletResponse.SC_CREATED));
  }

  @Test
  @GerritConfig(name = "gerrit.instanceId", value = "testInstanceId")
  @GerritConfig(name = "container.replica", value = "false")
  @GerritConfig(name = "auth.bearerToken", value = "some-bearer-token")
  public void shouldCreateRepositoryWhenNodeIsAPrimaryWithBearerToken() throws Exception {
    String newProjectName = "new/newProjectForReplica";
    url = getURLWithoutAuthenticationPrefix(newProjectName);
    httpClientFactory
        .create(source)
        .execute(
            withBearerTokenAuthentication(createPutRequestWithHeaders(), "some-bearer-token"),
            assertHttpResponseCode(HttpServletResponse.SC_CREATED));
  }

  @Override
  protected String getURLWithAuthenticationPrefix(String projectName) {
    return userRestSession.url()
        + String.format("/a/plugins/pull-replication/init-project/%s.git", Url.encode(projectName));
  }

  protected HttpPut createPutRequestWithHeaders() {
    HttpPut put = createPutRequestWithoutHeaders();
    put.addHeader(new BasicHeader("Accept", MediaType.ANY_TEXT_TYPE.toString()));
    put.addHeader(new BasicHeader("Content-Type", MediaType.PLAIN_TEXT_UTF_8.toString()));
    return put;
  }

  protected HttpPut createPutRequestWithoutHeaders() {
    HttpPut put = new HttpPut(url);
    return put;
  }
}<|MERGE_RESOLUTION|>--- conflicted
+++ resolved
@@ -31,6 +31,7 @@
 import org.junit.Test;
 
 public class ProjectInitializationActionIT extends ActionITBase {
+  public static final String INVALID_TEST_PROJECT_NAME = "\0";
   @Inject private ProjectOperations projectOperations;
 
   @Test
@@ -121,7 +122,6 @@
 
   @Test
   @GerritConfig(name = "gerrit.instanceId", value = "testInstanceId")
-  @GerritConfig(name = "gerrit.instanceId", value = "testInstanceId")
   @GerritConfig(name = "container.replica", value = "true")
   public void shouldReturnForbiddenIfUserNotAuthorizedAndNodeIsAReplica() throws Exception {
     httpClientFactory
@@ -159,8 +159,6 @@
   @Test
   @GerritConfig(name = "gerrit.instanceId", value = "testInstanceId")
   @GerritConfig(name = "container.replica", value = "true")
-<<<<<<< HEAD
-=======
   public void shouldReturnBadRequestIfProjectNameIsInvalidAndCannotBeCreatedWhenNodeIsAReplica()
       throws Exception {
     url = getURLWithAuthenticationPrefix(INVALID_TEST_PROJECT_NAME);
@@ -174,7 +172,6 @@
   @Test
   @GerritConfig(name = "gerrit.instanceId", value = "testInstanceId")
   @GerritConfig(name = "container.replica", value = "true")
->>>>>>> 658e7f8d
   public void shouldReturnBadRequestIfContentNotSetWhenNodeIsAReplica() throws Exception {
     httpClientFactory
         .create(source)
