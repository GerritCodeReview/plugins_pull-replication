--- conflicted
+++ resolved
@@ -156,14 +156,8 @@
     httpClientFactory
         .create(source)
         .execute(
-<<<<<<< HEAD
             withBasicAuthenticationAsAdmin(createPutRequestWithHeaders()),
-            assertHttpResponseCode(HttpServletResponse.SC_INTERNAL_SERVER_ERROR));
-=======
-            createPutRequestWithHeaders(),
-            assertHttpResponseCode(HttpServletResponse.SC_BAD_REQUEST),
-            getContext());
->>>>>>> f18a809c
+            assertHttpResponseCode(HttpServletResponse.SC_BAD_REQUEST));
   }
 
   @Test
