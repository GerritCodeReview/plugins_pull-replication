--- conflicted
+++ resolved
@@ -30,10 +30,7 @@
 import com.google.gerrit.entities.RefNames;
 import com.google.gerrit.extensions.api.changes.NotifyHandling;
 import com.google.gerrit.extensions.api.projects.BranchInput;
-<<<<<<< HEAD
 import com.google.gerrit.extensions.events.GitBatchRefUpdateListener;
-=======
->>>>>>> 461ca607
 import com.google.gerrit.extensions.events.HeadUpdatedListener;
 import com.google.gerrit.extensions.events.ProjectDeletedListener;
 import com.google.gerrit.extensions.restapi.RestApiException;
@@ -93,7 +90,6 @@
     String sourceRef = pushResult.getPatchSet().refName();
 
     ReplicationQueue pullReplicationQueue = getInstance(ReplicationQueue.class);
-<<<<<<< HEAD
     GitBatchRefUpdateListener.Event event =
         new FakeGitReferenceUpdatedEvent(
             project,
@@ -102,12 +98,6 @@
             sourceCommit.getId().getName(),
             ReceiveCommand.Type.CREATE);
     pullReplicationQueue.onGitBatchRefUpdate(event);
-=======
-    FakeGitReferenceUpdatedEvent event =
-        new FakeGitReferenceUpdatedEvent(
-            project, sourceRef, ObjectId.zeroId().getName(), sourceCommit.getId().getName());
-    pullReplicationQueue.onEvent(event);
->>>>>>> 461ca607
 
     try (Repository repo = repoManager.openRepository(project)) {
       waitUntil(() -> checkedGetRef(repo, sourceRef) != null);
@@ -133,7 +123,6 @@
 
     ReplicationQueue pullReplicationQueue =
         plugin.getSysInjector().getInstance(ReplicationQueue.class);
-<<<<<<< HEAD
     GitBatchRefUpdateListener.Event event =
         new FakeGitReferenceUpdatedEvent(
             project,
@@ -142,12 +131,6 @@
             branchRevision,
             ReceiveCommand.Type.CREATE);
     pullReplicationQueue.onGitBatchRefUpdate(event);
-=======
-    FakeGitReferenceUpdatedEvent event =
-        new FakeGitReferenceUpdatedEvent(
-            project, newBranch, ObjectId.zeroId().getName(), branchRevision);
-    pullReplicationQueue.onEvent(event);
->>>>>>> 461ca607
 
     try (Repository repo = repoManager.openRepository(project);
         Repository sourceRepo = repoManager.openRepository(project)) {
@@ -183,7 +166,6 @@
 
     ReplicationQueue pullReplicationQueue =
         plugin.getSysInjector().getInstance(ReplicationQueue.class);
-<<<<<<< HEAD
     GitBatchRefUpdateListener.Event event =
         new FakeGitReferenceUpdatedEvent(
             project,
@@ -192,12 +174,6 @@
             branchRevision,
             ReceiveCommand.Type.CREATE);
     pullReplicationQueue.onGitBatchRefUpdate(event);
-=======
-    FakeGitReferenceUpdatedEvent event =
-        new FakeGitReferenceUpdatedEvent(
-            project, newBranch, ObjectId.zeroId().getName(), branchRevision);
-    pullReplicationQueue.onEvent(event);
->>>>>>> 461ca607
 
     try (Repository repo = repoManager.openRepository(project)) {
       waitUntil(() -> checkedGetRef(repo, newBranch) != null);
@@ -216,7 +192,6 @@
     assertThat(pushedRefs).hasSize(1);
     assertThat(pushedRefs.iterator().next().getStatus()).isEqualTo(Status.OK);
 
-<<<<<<< HEAD
     GitBatchRefUpdateListener.Event forcedPushEvent =
         new FakeGitReferenceUpdatedEvent(
             project,
@@ -225,12 +200,6 @@
             amendedCommit.getId().getName(),
             ReceiveCommand.Type.UPDATE_NONFASTFORWARD);
     pullReplicationQueue.onGitBatchRefUpdate(forcedPushEvent);
-=======
-    FakeGitReferenceUpdatedEvent forcedPushEvent =
-        new FakeGitReferenceUpdatedEvent(
-            project, newBranch, branchRevision, amendedCommit.getId().getName());
-    pullReplicationQueue.onEvent(forcedPushEvent);
->>>>>>> 461ca607
 
     try (Repository repo = repoManager.openRepository(project);
         Repository sourceRepo = repoManager.openRepository(project)) {
@@ -262,7 +231,6 @@
     String sourceRef = pushResult.getPatchSet().refName();
 
     ReplicationQueue pullReplicationQueue = getInstance(ReplicationQueue.class);
-<<<<<<< HEAD
     GitBatchRefUpdateListener.Event event =
         new FakeGitReferenceUpdatedEvent(
             project,
@@ -271,12 +239,6 @@
             sourceCommit.getId().getName(),
             ReceiveCommand.Type.CREATE);
     pullReplicationQueue.onGitBatchRefUpdate(event);
-=======
-    FakeGitReferenceUpdatedEvent event =
-        new FakeGitReferenceUpdatedEvent(
-            project, sourceRef, ObjectId.zeroId().getName(), sourceCommit.getId().getName());
-    pullReplicationQueue.onEvent(event);
->>>>>>> 461ca607
 
     try (Repository repo = repoManager.openRepository(project)) {
       waitUntil(() -> checkedGetRef(repo, sourceRef) != null);
@@ -310,7 +272,6 @@
 
     ReplicationQueue pullReplicationQueue =
         plugin.getSysInjector().getInstance(ReplicationQueue.class);
-<<<<<<< HEAD
     GitBatchRefUpdateListener.Event event =
         new FakeGitReferenceUpdatedEvent(
             project,
@@ -319,12 +280,6 @@
             branchRevision,
             ReceiveCommand.Type.CREATE);
     pullReplicationQueue.onGitBatchRefUpdate(event);
-=======
-    FakeGitReferenceUpdatedEvent event =
-        new FakeGitReferenceUpdatedEvent(
-            project, newBranch, ObjectId.zeroId().getName(), branchRevision);
-    pullReplicationQueue.onEvent(event);
->>>>>>> 461ca607
 
     try (Repository repo = repoManager.openRepository(project);
         Repository sourceRepo = repoManager.openRepository(project)) {
@@ -408,7 +363,6 @@
     String sourceRef = pushResult.getPatchSet().refName();
 
     ReplicationQueue pullReplicationQueue = getInstance(ReplicationQueue.class);
-<<<<<<< HEAD
     GitBatchRefUpdateListener.Event event =
         new FakeGitReferenceUpdatedEvent(
             project,
@@ -417,12 +371,6 @@
             sourceCommit.getId().getName(),
             ReceiveCommand.Type.CREATE);
     pullReplicationQueue.onGitBatchRefUpdate(event);
-=======
-    FakeGitReferenceUpdatedEvent event =
-        new FakeGitReferenceUpdatedEvent(
-            project, sourceRef, ObjectId.zeroId().getName(), sourceCommit.getId().getName());
-    pullReplicationQueue.onEvent(event);
->>>>>>> 461ca607
 
     try (Repository repo = repoManager.openRepository(project)) {
       waitUntil(() -> checkedGetRef(repo, sourceRef) != null);
