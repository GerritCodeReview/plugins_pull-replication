// Copyright (C) 2022 The Android Open Source Project
//
// Licensed under the Apache License, Version 2.0 (the "License");
// you may not use this file except in compliance with the License.
// You may obtain a copy of the License at
//
// http://www.apache.org/licenses/LICENSE-2.0
//
// Unless required by applicable law or agreed to in writing, software
// distributed under the License is distributed on an "AS IS" BASIS,
// WITHOUT WARRANTIES OR CONDITIONS OF ANY KIND, either express or implied.
// See the License for the specific language governing permissions and
// limitations under the License.

package com.googlesource.gerrit.plugins.replication.pull;

import com.google.gerrit.acceptance.SkipProjectClone;
import com.google.gerrit.acceptance.TestPlugin;
import com.google.gerrit.acceptance.UseLocalDisk;
<<<<<<< HEAD
import com.google.gerrit.acceptance.config.GerritConfig;
import com.google.gerrit.entities.Permission;
import com.google.gerrit.entities.Project.NameKey;
import com.google.gerrit.entities.RefNames;
import com.google.gerrit.extensions.api.changes.NotifyHandling;
import com.google.gerrit.extensions.api.projects.BranchInput;
import com.google.gerrit.extensions.events.GitBatchRefUpdateListener;
import com.google.gerrit.extensions.events.HeadUpdatedListener;
import com.google.gerrit.extensions.events.ProjectDeletedListener;
import com.google.gerrit.extensions.restapi.RestApiException;
import com.googlesource.gerrit.plugins.replication.AutoReloadConfigDecorator;
import java.io.IOException;
import java.util.Collection;
import java.util.Collections;
import java.util.List;
import java.util.Optional;
import org.eclipse.jgit.internal.storage.dfs.InMemoryRepository;
import org.eclipse.jgit.junit.TestRepository;
import org.eclipse.jgit.lib.ObjectId;
import org.eclipse.jgit.lib.Ref;
import org.eclipse.jgit.lib.Repository;
import org.eclipse.jgit.revwalk.RevCommit;
import org.eclipse.jgit.transport.PushResult;
import org.eclipse.jgit.transport.ReceiveCommand;
import org.eclipse.jgit.transport.RemoteRefUpdate;
import org.eclipse.jgit.transport.RemoteRefUpdate.Status;
import org.junit.Test;
=======
>>>>>>> ea90b3f4

@SkipProjectClone
@UseLocalDisk
@TestPlugin(
    name = "pull-replication",
    sysModule = "com.googlesource.gerrit.plugins.replication.pull.PullReplicationModule",
    httpModule = "com.googlesource.gerrit.plugins.replication.pull.api.HttpModule")
<<<<<<< HEAD
public class PullReplicationIT extends PullReplicationSetupBase {

  @Override
  protected void setReplicationSource(
      String remoteName, List<String> replicaSuffixes, Optional<String> project)
      throws IOException {
    List<String> fetchUrls =
        buildReplicaURLs(replicaSuffixes, s -> gitPath.resolve("${name}" + s + ".git").toString());
    config.setStringList("remote", remoteName, "url", fetchUrls);
    config.setString("remote", remoteName, "apiUrl", adminRestSession.url());
    config.setString("remote", remoteName, "fetch", "+refs/*:refs/*");
    config.setInt("remote", remoteName, "timeout", 600);
    config.setInt("remote", remoteName, "replicationDelay", TEST_REPLICATION_DELAY);
    project.ifPresent(prj -> config.setString("remote", remoteName, "projects", prj));
    config.setBoolean("gerrit", null, "autoReload", true);
    config.save();
  }

  @Override
  public void setUpTestPlugin() throws Exception {
    setUpTestPlugin(false);
  }

  @Test
  @GerritConfig(name = "gerrit.instanceId", value = TEST_REPLICATION_REMOTE)
  public void shouldReplicateNewChangeRef() throws Exception {
    testRepo = cloneProject(createTestProject(project + TEST_REPLICATION_SUFFIX));

    Result pushResult = createChange();
    RevCommit sourceCommit = pushResult.getCommit();
    String sourceRef = pushResult.getPatchSet().refName();

    ReplicationQueue pullReplicationQueue = getInstance(ReplicationQueue.class);
    GitBatchRefUpdateListener.Event event =
        new FakeGitReferenceUpdatedEvent(
            project,
            sourceRef,
            ObjectId.zeroId().getName(),
            sourceCommit.getId().getName(),
            ReceiveCommand.Type.CREATE);
    pullReplicationQueue.onGitBatchRefUpdate(event);

    try (Repository repo = repoManager.openRepository(project)) {
      waitUntil(() -> checkedGetRef(repo, sourceRef) != null);

      Ref targetBranchRef = getRef(repo, sourceRef);
      assertThat(targetBranchRef).isNotNull();
      assertThat(targetBranchRef.getObjectId()).isEqualTo(sourceCommit.getId());
    }
  }

  @Test
  @GerritConfig(name = "gerrit.instanceId", value = TEST_REPLICATION_REMOTE)
  public void shouldReplicateNewBranch() throws Exception {
    String testProjectName = project + TEST_REPLICATION_SUFFIX;
    createTestProject(testProjectName);

    String newBranch = "refs/heads/mybranch";
    String master = "refs/heads/master";
    BranchInput input = new BranchInput();
    input.revision = master;
    gApi.projects().name(testProjectName).branch(newBranch).create(input);
    String branchRevision = gApi.projects().name(testProjectName).branch(newBranch).get().revision;

    ReplicationQueue pullReplicationQueue =
        plugin.getSysInjector().getInstance(ReplicationQueue.class);
    GitBatchRefUpdateListener.Event event =
        new FakeGitReferenceUpdatedEvent(
            project,
            newBranch,
            ObjectId.zeroId().getName(),
            branchRevision,
            ReceiveCommand.Type.CREATE);
    pullReplicationQueue.onGitBatchRefUpdate(event);

    try (Repository repo = repoManager.openRepository(project);
        Repository sourceRepo = repoManager.openRepository(project)) {
      waitUntil(() -> checkedGetRef(repo, newBranch) != null);

      Ref targetBranchRef = getRef(repo, newBranch);
      assertThat(targetBranchRef).isNotNull();
      assertThat(targetBranchRef.getObjectId().getName()).isEqualTo(branchRevision);
    }
  }

  @Test
  @UseLocalDisk
  @GerritConfig(name = "gerrit.instanceId", value = TEST_REPLICATION_REMOTE)
  public void shouldReplicateForceUpdatedBranch() throws Exception {
    boolean forcedPush = true;
    String testProjectName = project + TEST_REPLICATION_SUFFIX;
    NameKey testProjectNameKey = createTestProject(testProjectName);

    String newBranch = "refs/heads/mybranch";
    String master = "refs/heads/master";
    BranchInput input = new BranchInput();
    input.revision = master;
    gApi.projects().name(testProjectName).branch(newBranch).create(input);

    projectOperations
        .project(testProjectNameKey)
        .forUpdate()
        .add(allow(Permission.PUSH).ref(newBranch).group(REGISTERED_USERS).force(true))
        .update();

    String branchRevision = gApi.projects().name(testProjectName).branch(newBranch).get().revision;

    ReplicationQueue pullReplicationQueue =
        plugin.getSysInjector().getInstance(ReplicationQueue.class);
    GitBatchRefUpdateListener.Event event =
        new FakeGitReferenceUpdatedEvent(
            project,
            newBranch,
            ObjectId.zeroId().getName(),
            branchRevision,
            ReceiveCommand.Type.CREATE);
    pullReplicationQueue.onGitBatchRefUpdate(event);

    try (Repository repo = repoManager.openRepository(project)) {
      waitUntil(() -> checkedGetRef(repo, newBranch) != null);

      Ref targetBranchRef = getRef(repo, newBranch);
      assertThat(targetBranchRef).isNotNull();
      assertThat(targetBranchRef.getObjectId().getName()).isEqualTo(branchRevision);
    }

    TestRepository<InMemoryRepository> testProject = cloneProject(testProjectNameKey);
    fetch(testProject, RefNames.REFS_HEADS + "*:" + RefNames.REFS_HEADS + "*");
    RevCommit amendedCommit = testProject.amendRef(newBranch).message("Amended commit").create();
    PushResult pushResult =
        pushOne(testProject, newBranch, newBranch, false, forcedPush, Collections.emptyList());
    Collection<RemoteRefUpdate> pushedRefs = pushResult.getRemoteUpdates();
    assertThat(pushedRefs).hasSize(1);
    assertThat(pushedRefs.iterator().next().getStatus()).isEqualTo(Status.OK);

    GitBatchRefUpdateListener.Event forcedPushEvent =
        new FakeGitReferenceUpdatedEvent(
            project,
            newBranch,
            branchRevision,
            amendedCommit.getId().getName(),
            ReceiveCommand.Type.UPDATE_NONFASTFORWARD);
    pullReplicationQueue.onGitBatchRefUpdate(forcedPushEvent);

    try (Repository repo = repoManager.openRepository(project);
        Repository sourceRepo = repoManager.openRepository(project)) {
      waitUntil(
          () ->
              checkedGetRef(repo, newBranch) != null
                  && checkedGetRef(repo, newBranch)
                      .getObjectId()
                      .getName()
                      .equals(amendedCommit.getId().getName()));
    }
  }

  @Test
  @GerritConfig(name = "gerrit.instanceId", value = TEST_REPLICATION_REMOTE)
  public void shouldReplicateNewChangeRefCGitClient() throws Exception {
    AutoReloadConfigDecorator autoReloadConfigDecorator =
        getInstance(AutoReloadConfigDecorator.class);

    config.setBoolean("replication", null, "useCGitClient", true);
    config.save();

    autoReloadConfigDecorator.reload();

    testRepo = cloneProject(createTestProject(project + TEST_REPLICATION_SUFFIX));

    Result pushResult = createChange();
    RevCommit sourceCommit = pushResult.getCommit();
    String sourceRef = pushResult.getPatchSet().refName();

    ReplicationQueue pullReplicationQueue = getInstance(ReplicationQueue.class);
    GitBatchRefUpdateListener.Event event =
        new FakeGitReferenceUpdatedEvent(
            project,
            sourceRef,
            ObjectId.zeroId().getName(),
            sourceCommit.getId().getName(),
            ReceiveCommand.Type.CREATE);
    pullReplicationQueue.onGitBatchRefUpdate(event);

    try (Repository repo = repoManager.openRepository(project)) {
      waitUntil(() -> checkedGetRef(repo, sourceRef) != null);

      Ref targetBranchRef = getRef(repo, sourceRef);
      assertThat(targetBranchRef).isNotNull();
      assertThat(targetBranchRef.getObjectId()).isEqualTo(sourceCommit.getId());
    }
  }

  @Test
  @GerritConfig(name = "gerrit.instanceId", value = TEST_REPLICATION_REMOTE)
  public void shouldReplicateNewBranchCGitClient() throws Exception {
    AutoReloadConfigDecorator autoReloadConfigDecorator =
        getInstance(AutoReloadConfigDecorator.class);

    config.setBoolean("replication", null, "useCGitClient", true);
    config.save();

    autoReloadConfigDecorator.reload();

    String testProjectName = project + TEST_REPLICATION_SUFFIX;
    createTestProject(testProjectName);

    String newBranch = "refs/heads/mybranch";
    String master = "refs/heads/master";
    BranchInput input = new BranchInput();
    input.revision = master;
    gApi.projects().name(testProjectName).branch(newBranch).create(input);
    String branchRevision = gApi.projects().name(testProjectName).branch(newBranch).get().revision;

    ReplicationQueue pullReplicationQueue =
        plugin.getSysInjector().getInstance(ReplicationQueue.class);
    GitBatchRefUpdateListener.Event event =
        new FakeGitReferenceUpdatedEvent(
            project,
            newBranch,
            ObjectId.zeroId().getName(),
            branchRevision,
            ReceiveCommand.Type.CREATE);
    pullReplicationQueue.onGitBatchRefUpdate(event);

    try (Repository repo = repoManager.openRepository(project);
        Repository sourceRepo = repoManager.openRepository(project)) {
      waitUntil(() -> checkedGetRef(repo, newBranch) != null);

      Ref targetBranchRef = getRef(repo, newBranch);
      assertThat(targetBranchRef).isNotNull();
      assertThat(targetBranchRef.getObjectId().getName()).isEqualTo(branchRevision);
    }
  }

  @Test
  @GerritConfig(name = "gerrit.instanceId", value = TEST_REPLICATION_REMOTE)
  public void shouldReplicateProjectDeletion() throws Exception {
    String projectToDelete = project.get();
    setReplicationSource(TEST_REPLICATION_REMOTE, "", Optional.of(projectToDelete));
    config.save();
    AutoReloadConfigDecorator autoReloadConfigDecorator =
        getInstance(AutoReloadConfigDecorator.class);
    autoReloadConfigDecorator.reload();

    ProjectDeletedListener.Event event =
        new ProjectDeletedListener.Event() {
          @Override
          public String getProjectName() {
            return projectToDelete;
          }

          @Override
          public NotifyHandling getNotify() {
            return NotifyHandling.NONE;
          }
        };
    for (ProjectDeletedListener l : deletedListeners) {
      l.onProjectDeleted(event);
    }

    waitUntil(() -> !repoManager.list().contains(project));
  }

  @Test
  @GerritConfig(name = "gerrit.instanceId", value = TEST_REPLICATION_REMOTE)
  public void shouldReplicateHeadUpdate() throws Exception {
    String testProjectName = project.get();
    setReplicationSource(TEST_REPLICATION_REMOTE, "", Optional.of(testProjectName));
    config.save();
    AutoReloadConfigDecorator autoReloadConfigDecorator =
        getInstance(AutoReloadConfigDecorator.class);
    autoReloadConfigDecorator.reload();

    String newBranch = "refs/heads/mybranch";
    String master = "refs/heads/master";
    BranchInput input = new BranchInput();
    input.revision = master;
    gApi.projects().name(testProjectName).branch(newBranch).create(input);

    ReplicationQueue pullReplicationQueue =
        plugin.getSysInjector().getInstance(ReplicationQueue.class);

    HeadUpdatedListener.Event event = new FakeHeadUpdateEvent(master, newBranch, testProjectName);
    pullReplicationQueue.onHeadUpdated(event);

    waitUntil(
        () -> {
          try {
            return gApi.projects().name(testProjectName).head().equals(newBranch);
          } catch (RestApiException e) {
            return false;
          }
        });
  }

  @Test
  @GerritConfig(name = "gerrit.instanceId", value = TEST_REPLICATION_REMOTE)
  @GerritConfig(name = "container.replica", value = "true")
  public void shouldReplicateNewChangeRefToReplica() throws Exception {
    testRepo = cloneProject(createTestProject(project + TEST_REPLICATION_SUFFIX));

    Result pushResult = createChange();
    RevCommit sourceCommit = pushResult.getCommit();
    String sourceRef = pushResult.getPatchSet().refName();

    ReplicationQueue pullReplicationQueue = getInstance(ReplicationQueue.class);
    GitBatchRefUpdateListener.Event event =
        new FakeGitReferenceUpdatedEvent(
            project,
            sourceRef,
            ObjectId.zeroId().getName(),
            sourceCommit.getId().getName(),
            ReceiveCommand.Type.CREATE);
    pullReplicationQueue.onGitBatchRefUpdate(event);

    try (Repository repo = repoManager.openRepository(project)) {
      waitUntil(() -> checkedGetRef(repo, sourceRef) != null);

      Ref targetBranchRef = getRef(repo, sourceRef);
      assertThat(targetBranchRef).isNotNull();
      assertThat(targetBranchRef.getObjectId()).isEqualTo(sourceCommit.getId());
    }
  }
}
=======
public class PullReplicationIT extends PullReplicationITAbstract {}
>>>>>>> ea90b3f4
<|MERGE_RESOLUTION|>--- conflicted
+++ resolved
@@ -1,4 +1,4 @@
-// Copyright (C) 2022 The Android Open Source Project
+// Copyright (C) 2020 The Android Open Source Project
 //
 // Licensed under the Apache License, Version 2.0 (the "License");
 // you may not use this file except in compliance with the License.
@@ -14,17 +14,22 @@
 
 package com.googlesource.gerrit.plugins.replication.pull;
 
+import static com.google.common.truth.Truth.assertThat;
+import static com.google.gerrit.acceptance.GitUtil.fetch;
+import static com.google.gerrit.acceptance.GitUtil.pushOne;
+import static com.google.gerrit.acceptance.testsuite.project.TestProjectUpdate.allow;
+import static com.google.gerrit.server.group.SystemGroupBackend.REGISTERED_USERS;
+
+import com.google.gerrit.acceptance.PushOneCommit.Result;
 import com.google.gerrit.acceptance.SkipProjectClone;
 import com.google.gerrit.acceptance.TestPlugin;
 import com.google.gerrit.acceptance.UseLocalDisk;
-<<<<<<< HEAD
 import com.google.gerrit.acceptance.config.GerritConfig;
 import com.google.gerrit.entities.Permission;
 import com.google.gerrit.entities.Project.NameKey;
 import com.google.gerrit.entities.RefNames;
 import com.google.gerrit.extensions.api.changes.NotifyHandling;
 import com.google.gerrit.extensions.api.projects.BranchInput;
-import com.google.gerrit.extensions.events.GitBatchRefUpdateListener;
 import com.google.gerrit.extensions.events.HeadUpdatedListener;
 import com.google.gerrit.extensions.events.ProjectDeletedListener;
 import com.google.gerrit.extensions.restapi.RestApiException;
@@ -41,12 +46,9 @@
 import org.eclipse.jgit.lib.Repository;
 import org.eclipse.jgit.revwalk.RevCommit;
 import org.eclipse.jgit.transport.PushResult;
-import org.eclipse.jgit.transport.ReceiveCommand;
 import org.eclipse.jgit.transport.RemoteRefUpdate;
 import org.eclipse.jgit.transport.RemoteRefUpdate.Status;
 import org.junit.Test;
-=======
->>>>>>> ea90b3f4
 
 @SkipProjectClone
 @UseLocalDisk
@@ -54,7 +56,6 @@
     name = "pull-replication",
     sysModule = "com.googlesource.gerrit.plugins.replication.pull.PullReplicationModule",
     httpModule = "com.googlesource.gerrit.plugins.replication.pull.api.HttpModule")
-<<<<<<< HEAD
 public class PullReplicationIT extends PullReplicationSetupBase {
 
   @Override
@@ -88,14 +89,14 @@
     String sourceRef = pushResult.getPatchSet().refName();
 
     ReplicationQueue pullReplicationQueue = getInstance(ReplicationQueue.class);
-    GitBatchRefUpdateListener.Event event =
+    FakeGitReferenceUpdatedEvent event =
         new FakeGitReferenceUpdatedEvent(
             project,
             sourceRef,
             ObjectId.zeroId().getName(),
             sourceCommit.getId().getName(),
-            ReceiveCommand.Type.CREATE);
-    pullReplicationQueue.onGitBatchRefUpdate(event);
+            TEST_REPLICATION_REMOTE);
+    pullReplicationQueue.onEvent(event);
 
     try (Repository repo = repoManager.openRepository(project)) {
       waitUntil(() -> checkedGetRef(repo, sourceRef) != null);
@@ -121,14 +122,14 @@
 
     ReplicationQueue pullReplicationQueue =
         plugin.getSysInjector().getInstance(ReplicationQueue.class);
-    GitBatchRefUpdateListener.Event event =
+    FakeGitReferenceUpdatedEvent event =
         new FakeGitReferenceUpdatedEvent(
             project,
             newBranch,
             ObjectId.zeroId().getName(),
             branchRevision,
-            ReceiveCommand.Type.CREATE);
-    pullReplicationQueue.onGitBatchRefUpdate(event);
+            TEST_REPLICATION_REMOTE);
+    pullReplicationQueue.onEvent(event);
 
     try (Repository repo = repoManager.openRepository(project);
         Repository sourceRepo = repoManager.openRepository(project)) {
@@ -164,14 +165,14 @@
 
     ReplicationQueue pullReplicationQueue =
         plugin.getSysInjector().getInstance(ReplicationQueue.class);
-    GitBatchRefUpdateListener.Event event =
+    FakeGitReferenceUpdatedEvent event =
         new FakeGitReferenceUpdatedEvent(
             project,
             newBranch,
             ObjectId.zeroId().getName(),
             branchRevision,
-            ReceiveCommand.Type.CREATE);
-    pullReplicationQueue.onGitBatchRefUpdate(event);
+            TEST_REPLICATION_REMOTE);
+    pullReplicationQueue.onEvent(event);
 
     try (Repository repo = repoManager.openRepository(project)) {
       waitUntil(() -> checkedGetRef(repo, newBranch) != null);
@@ -190,14 +191,14 @@
     assertThat(pushedRefs).hasSize(1);
     assertThat(pushedRefs.iterator().next().getStatus()).isEqualTo(Status.OK);
 
-    GitBatchRefUpdateListener.Event forcedPushEvent =
+    FakeGitReferenceUpdatedEvent forcedPushEvent =
         new FakeGitReferenceUpdatedEvent(
             project,
             newBranch,
             branchRevision,
             amendedCommit.getId().getName(),
-            ReceiveCommand.Type.UPDATE_NONFASTFORWARD);
-    pullReplicationQueue.onGitBatchRefUpdate(forcedPushEvent);
+            TEST_REPLICATION_REMOTE);
+    pullReplicationQueue.onEvent(forcedPushEvent);
 
     try (Repository repo = repoManager.openRepository(project);
         Repository sourceRepo = repoManager.openRepository(project)) {
@@ -229,14 +230,14 @@
     String sourceRef = pushResult.getPatchSet().refName();
 
     ReplicationQueue pullReplicationQueue = getInstance(ReplicationQueue.class);
-    GitBatchRefUpdateListener.Event event =
+    FakeGitReferenceUpdatedEvent event =
         new FakeGitReferenceUpdatedEvent(
             project,
             sourceRef,
             ObjectId.zeroId().getName(),
             sourceCommit.getId().getName(),
-            ReceiveCommand.Type.CREATE);
-    pullReplicationQueue.onGitBatchRefUpdate(event);
+            TEST_REPLICATION_REMOTE);
+    pullReplicationQueue.onEvent(event);
 
     try (Repository repo = repoManager.openRepository(project)) {
       waitUntil(() -> checkedGetRef(repo, sourceRef) != null);
@@ -270,14 +271,14 @@
 
     ReplicationQueue pullReplicationQueue =
         plugin.getSysInjector().getInstance(ReplicationQueue.class);
-    GitBatchRefUpdateListener.Event event =
+    FakeGitReferenceUpdatedEvent event =
         new FakeGitReferenceUpdatedEvent(
             project,
             newBranch,
             ObjectId.zeroId().getName(),
             branchRevision,
-            ReceiveCommand.Type.CREATE);
-    pullReplicationQueue.onGitBatchRefUpdate(event);
+            TEST_REPLICATION_REMOTE);
+    pullReplicationQueue.onEvent(event);
 
     try (Repository repo = repoManager.openRepository(project);
         Repository sourceRepo = repoManager.openRepository(project)) {
@@ -361,14 +362,14 @@
     String sourceRef = pushResult.getPatchSet().refName();
 
     ReplicationQueue pullReplicationQueue = getInstance(ReplicationQueue.class);
-    GitBatchRefUpdateListener.Event event =
+    FakeGitReferenceUpdatedEvent event =
         new FakeGitReferenceUpdatedEvent(
             project,
             sourceRef,
             ObjectId.zeroId().getName(),
             sourceCommit.getId().getName(),
-            ReceiveCommand.Type.CREATE);
-    pullReplicationQueue.onGitBatchRefUpdate(event);
+            TEST_REPLICATION_REMOTE);
+    pullReplicationQueue.onEvent(event);
 
     try (Repository repo = repoManager.openRepository(project)) {
       waitUntil(() -> checkedGetRef(repo, sourceRef) != null);
@@ -378,7 +379,4 @@
       assertThat(targetBranchRef.getObjectId()).isEqualTo(sourceCommit.getId());
     }
   }
-}
-=======
-public class PullReplicationIT extends PullReplicationITAbstract {}
->>>>>>> ea90b3f4
+}