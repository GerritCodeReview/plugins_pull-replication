--- conflicted
+++ resolved
@@ -30,10 +30,6 @@
 import com.google.gerrit.entities.RefNames;
 import com.google.gerrit.extensions.api.changes.NotifyHandling;
 import com.google.gerrit.extensions.api.projects.BranchInput;
-<<<<<<< HEAD
-import com.google.gerrit.extensions.events.GitBatchRefUpdateListener;
-=======
->>>>>>> 399fce0a
 import com.google.gerrit.extensions.events.HeadUpdatedListener;
 import com.google.gerrit.extensions.events.ProjectDeletedListener;
 import com.google.gerrit.extensions.restapi.RestApiException;
@@ -93,23 +89,14 @@
     String sourceRef = pushResult.getPatchSet().refName();
 
     ReplicationQueue pullReplicationQueue = getInstance(ReplicationQueue.class);
-<<<<<<< HEAD
-    GitBatchRefUpdateListener.Event event =
-=======
-    FakeGitReferenceUpdatedEvent event =
->>>>>>> 399fce0a
+    FakeGitReferenceUpdatedEvent event =
         new FakeGitReferenceUpdatedEvent(
             project,
             sourceRef,
             ObjectId.zeroId().getName(),
             sourceCommit.getId().getName(),
-<<<<<<< HEAD
-            ReceiveCommand.Type.CREATE);
-    pullReplicationQueue.onGitBatchRefUpdate(event);
-=======
-            TEST_REPLICATION_REMOTE);
-    pullReplicationQueue.onEvent(event);
->>>>>>> 399fce0a
+            TEST_REPLICATION_REMOTE);
+    pullReplicationQueue.onEvent(event);
 
     try (Repository repo = repoManager.openRepository(project)) {
       waitUntil(() -> checkedGetRef(repo, sourceRef) != null);
@@ -135,23 +122,14 @@
 
     ReplicationQueue pullReplicationQueue =
         plugin.getSysInjector().getInstance(ReplicationQueue.class);
-<<<<<<< HEAD
-    GitBatchRefUpdateListener.Event event =
-=======
-    FakeGitReferenceUpdatedEvent event =
->>>>>>> 399fce0a
+    FakeGitReferenceUpdatedEvent event =
         new FakeGitReferenceUpdatedEvent(
             project,
             newBranch,
             ObjectId.zeroId().getName(),
             branchRevision,
-<<<<<<< HEAD
-            ReceiveCommand.Type.CREATE);
-    pullReplicationQueue.onGitBatchRefUpdate(event);
-=======
-            TEST_REPLICATION_REMOTE);
-    pullReplicationQueue.onEvent(event);
->>>>>>> 399fce0a
+            TEST_REPLICATION_REMOTE);
+    pullReplicationQueue.onEvent(event);
 
     try (Repository repo = repoManager.openRepository(project);
         Repository sourceRepo = repoManager.openRepository(project)) {
@@ -187,23 +165,14 @@
 
     ReplicationQueue pullReplicationQueue =
         plugin.getSysInjector().getInstance(ReplicationQueue.class);
-<<<<<<< HEAD
-    GitBatchRefUpdateListener.Event event =
-=======
-    FakeGitReferenceUpdatedEvent event =
->>>>>>> 399fce0a
+    FakeGitReferenceUpdatedEvent event =
         new FakeGitReferenceUpdatedEvent(
             project,
             newBranch,
             ObjectId.zeroId().getName(),
             branchRevision,
-<<<<<<< HEAD
-            ReceiveCommand.Type.CREATE);
-    pullReplicationQueue.onGitBatchRefUpdate(event);
-=======
-            TEST_REPLICATION_REMOTE);
-    pullReplicationQueue.onEvent(event);
->>>>>>> 399fce0a
+            TEST_REPLICATION_REMOTE);
+    pullReplicationQueue.onEvent(event);
 
     try (Repository repo = repoManager.openRepository(project)) {
       waitUntil(() -> checkedGetRef(repo, newBranch) != null);
@@ -222,23 +191,14 @@
     assertThat(pushedRefs).hasSize(1);
     assertThat(pushedRefs.iterator().next().getStatus()).isEqualTo(Status.OK);
 
-<<<<<<< HEAD
-    GitBatchRefUpdateListener.Event forcedPushEvent =
-=======
     FakeGitReferenceUpdatedEvent forcedPushEvent =
->>>>>>> 399fce0a
         new FakeGitReferenceUpdatedEvent(
             project,
             newBranch,
             branchRevision,
             amendedCommit.getId().getName(),
-<<<<<<< HEAD
-            ReceiveCommand.Type.UPDATE_NONFASTFORWARD);
-    pullReplicationQueue.onGitBatchRefUpdate(forcedPushEvent);
-=======
             TEST_REPLICATION_REMOTE);
     pullReplicationQueue.onEvent(forcedPushEvent);
->>>>>>> 399fce0a
 
     try (Repository repo = repoManager.openRepository(project);
         Repository sourceRepo = repoManager.openRepository(project)) {
@@ -270,23 +230,14 @@
     String sourceRef = pushResult.getPatchSet().refName();
 
     ReplicationQueue pullReplicationQueue = getInstance(ReplicationQueue.class);
-<<<<<<< HEAD
-    GitBatchRefUpdateListener.Event event =
-=======
-    FakeGitReferenceUpdatedEvent event =
->>>>>>> 399fce0a
+    FakeGitReferenceUpdatedEvent event =
         new FakeGitReferenceUpdatedEvent(
             project,
             sourceRef,
             ObjectId.zeroId().getName(),
             sourceCommit.getId().getName(),
-<<<<<<< HEAD
-            ReceiveCommand.Type.CREATE);
-    pullReplicationQueue.onGitBatchRefUpdate(event);
-=======
-            TEST_REPLICATION_REMOTE);
-    pullReplicationQueue.onEvent(event);
->>>>>>> 399fce0a
+            TEST_REPLICATION_REMOTE);
+    pullReplicationQueue.onEvent(event);
 
     try (Repository repo = repoManager.openRepository(project)) {
       waitUntil(() -> checkedGetRef(repo, sourceRef) != null);
@@ -320,23 +271,14 @@
 
     ReplicationQueue pullReplicationQueue =
         plugin.getSysInjector().getInstance(ReplicationQueue.class);
-<<<<<<< HEAD
-    GitBatchRefUpdateListener.Event event =
-=======
-    FakeGitReferenceUpdatedEvent event =
->>>>>>> 399fce0a
+    FakeGitReferenceUpdatedEvent event =
         new FakeGitReferenceUpdatedEvent(
             project,
             newBranch,
             ObjectId.zeroId().getName(),
             branchRevision,
-<<<<<<< HEAD
-            ReceiveCommand.Type.CREATE);
-    pullReplicationQueue.onGitBatchRefUpdate(event);
-=======
-            TEST_REPLICATION_REMOTE);
-    pullReplicationQueue.onEvent(event);
->>>>>>> 399fce0a
+            TEST_REPLICATION_REMOTE);
+    pullReplicationQueue.onEvent(event);
 
     try (Repository repo = repoManager.openRepository(project);
         Repository sourceRepo = repoManager.openRepository(project)) {
@@ -420,23 +362,14 @@
     String sourceRef = pushResult.getPatchSet().refName();
 
     ReplicationQueue pullReplicationQueue = getInstance(ReplicationQueue.class);
-<<<<<<< HEAD
-    GitBatchRefUpdateListener.Event event =
-=======
-    FakeGitReferenceUpdatedEvent event =
->>>>>>> 399fce0a
+    FakeGitReferenceUpdatedEvent event =
         new FakeGitReferenceUpdatedEvent(
             project,
             sourceRef,
             ObjectId.zeroId().getName(),
             sourceCommit.getId().getName(),
-<<<<<<< HEAD
-            ReceiveCommand.Type.CREATE);
-    pullReplicationQueue.onGitBatchRefUpdate(event);
-=======
-            TEST_REPLICATION_REMOTE);
-    pullReplicationQueue.onEvent(event);
->>>>>>> 399fce0a
+            TEST_REPLICATION_REMOTE);
+    pullReplicationQueue.onEvent(event);
 
     try (Repository repo = repoManager.openRepository(project)) {
       waitUntil(() -> checkedGetRef(repo, sourceRef) != null);
