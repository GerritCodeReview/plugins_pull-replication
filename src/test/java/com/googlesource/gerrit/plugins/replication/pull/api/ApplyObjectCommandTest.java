--- conflicted
+++ resolved
@@ -88,14 +88,10 @@
   private ApplyObjectCommand objectUnderTest;
 
   @Before
-<<<<<<< HEAD
   public void setup()
       throws MissingParentObjectException, IOException, URISyntaxException,
           ResourceNotFoundException {
-=======
-  public void setup() throws MissingParentObjectException, IOException, URISyntaxException {
     cache = CacheBuilder.newBuilder().build();
->>>>>>> bef2c135
     RefUpdateState state = new RefUpdateState(TEST_REMOTE_NAME, RefUpdate.Result.NEW);
     TEST_REMOTE_URI = new URIish("git://some.remote.uri");
     when(eventDispatcherDataItem.get()).thenReturn(eventDispatcher);
@@ -113,13 +109,9 @@
   @Test
   public void shouldSendEventWhenApplyObject()
       throws PermissionBackendException, IOException, RefUpdateException,
-<<<<<<< HEAD
           MissingParentObjectException, ResourceNotFoundException {
-=======
-          MissingParentObjectException {
     RevisionData sampleRevisionData =
         createSampleRevisionData(sampleCommitObjectId, sampleTreeObjectId);
->>>>>>> bef2c135
     objectUnderTest.applyObject(
         TEST_PROJECT_NAME,
         TEST_REF_NAME,
@@ -138,7 +130,8 @@
 
   @Test
   public void shouldInsertIntoApplyObjectsCacheWhenApplyObjectIsSuccessful()
-      throws IOException, RefUpdateException, MissingParentObjectException {
+      throws IOException, RefUpdateException, MissingParentObjectException,
+          ResourceNotFoundException {
     RevisionData sampleRevisionData =
         createSampleRevisionData(sampleCommitObjectId, sampleTreeObjectId);
     RevisionData sampleRevisionData2 =
@@ -168,7 +161,8 @@
 
   @Test(expected = RefUpdateException.class)
   public void shouldNotInsertIntoApplyObjectsCacheWhenApplyObjectIsFailure()
-      throws IOException, RefUpdateException, MissingParentObjectException {
+      throws IOException, RefUpdateException, MissingParentObjectException,
+          ResourceNotFoundException {
     RevisionData sampleRevisionData =
         createSampleRevisionData(sampleCommitObjectId, sampleTreeObjectId);
     RefUpdateState failureState = new RefUpdateState(TEST_REMOTE_NAME, RefUpdate.Result.IO_FAILURE);
