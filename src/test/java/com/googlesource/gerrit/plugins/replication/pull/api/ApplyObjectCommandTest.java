--- conflicted
+++ resolved
@@ -87,14 +87,10 @@
   private ApplyObjectCommand objectUnderTest;
 
   @Before
-<<<<<<< HEAD
   public void setup()
       throws MissingParentObjectException, IOException, URISyntaxException,
           ResourceNotFoundException {
-=======
-  public void setup() throws MissingParentObjectException, IOException, URISyntaxException {
     cache = CacheBuilder.newBuilder().build();
->>>>>>> 141d8fd9
     RefUpdateState state = new RefUpdateState(TEST_REMOTE_NAME, RefUpdate.Result.NEW);
     TEST_REMOTE_URI = new URIish("git://some.remote.uri");
     when(eventDispatcherDataItem.get()).thenReturn(eventDispatcher);
@@ -112,13 +108,9 @@
   @Test
   public void shouldSendEventWhenApplyObject()
       throws PermissionBackendException, IOException, RefUpdateException,
-<<<<<<< HEAD
           MissingParentObjectException, ResourceNotFoundException {
-=======
-          MissingParentObjectException {
     RevisionData sampleRevisionData =
         createSampleRevisionData(sampleCommitObjectId, sampleTreeObjectId);
->>>>>>> 141d8fd9
     objectUnderTest.applyObject(
         TEST_PROJECT_NAME,
         TEST_REF_NAME,
@@ -137,7 +129,8 @@
 
   @Test
   public void shouldInsertIntoApplyObjectsCacheWhenApplyObjectIsSuccessful()
-      throws IOException, RefUpdateException, MissingParentObjectException {
+      throws IOException, RefUpdateException, MissingParentObjectException,
+          ResourceNotFoundException {
     RevisionData sampleRevisionData =
         createSampleRevisionData(sampleCommitObjectId, sampleTreeObjectId);
     RevisionData sampleRevisionData2 =
@@ -167,7 +160,8 @@
 
   @Test(expected = RefUpdateException.class)
   public void shouldNotInsertIntoApplyObjectsCacheWhenApplyObjectIsFailure()
-      throws IOException, RefUpdateException, MissingParentObjectException {
+      throws IOException, RefUpdateException, MissingParentObjectException,
+          ResourceNotFoundException {
     RevisionData sampleRevisionData =
         createSampleRevisionData(sampleCommitObjectId, sampleTreeObjectId);
     RefUpdateState failureState = new RefUpdateState(TEST_REMOTE_NAME, RefUpdate.Result.IO_FAILURE);
