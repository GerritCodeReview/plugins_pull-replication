// Copyright (C) 2022 The Android Open Source Project
//
// Licensed under the Apache License, Version 2.0 (the "License");
// you may not use this file except in compliance with the License.
// You may obtain a copy of the License at
//
// http://www.apache.org/licenses/LICENSE-2.0
//
// Unless required by applicable law or agreed to in writing, software
// distributed under the License is distributed on an "AS IS" BASIS,
// WITHOUT WARRANTIES OR CONDITIONS OF ANY KIND, either express or implied.
// See the License for the specific language governing permissions and
// limitations under the License.

package com.googlesource.gerrit.plugins.replication.pull.client;

import static com.google.common.truth.Truth.assertThat;
import static javax.servlet.http.HttpServletResponse.SC_CREATED;
import static org.mockito.Mockito.*;

import com.googlesource.gerrit.plugins.replication.pull.filter.SyncRefsFilter;
import java.util.Optional;
import org.apache.http.Header;
import org.apache.http.HttpHeaders;
import org.apache.http.client.methods.HttpRequestBase;
import org.eclipse.jgit.transport.CredentialItem;
import org.junit.Before;
import org.junit.runner.RunWith;
import org.mockito.invocation.InvocationOnMock;
import org.mockito.junit.MockitoJUnitRunner;
import org.mockito.stubbing.Answer;

@RunWith(MockitoJUnitRunner.class)
public class FetchRestApiClientWithBasicAuthenticationTest extends FetchRestApiClientBase {

  @Before
<<<<<<< HEAD
  public void setup() throws IOException {
=======
  public void setup() throws Exception {
>>>>>>> 28172110
    when(bearerTokenProvider.get()).thenReturn(Optional.empty());
    when(credentialProvider.supports(any()))
        .thenAnswer(
            new Answer<Boolean>() {

              @Override
              public Boolean answer(InvocationOnMock invocation) throws Throwable {
                CredentialItem.Username user = (CredentialItem.Username) invocation.getArgument(0);
                CredentialItem.Password password =
                    (CredentialItem.Password) invocation.getArgument(1);
                user.setValue("admin");
                password.setValue("secret".toCharArray());
                return true;
              }
            });

    when(credentialProvider.get(any(), any(CredentialItem.class))).thenReturn(true);
    when(credentials.create(anyString())).thenReturn(credentialProvider);
    when(replicationConfig.getConfig()).thenReturn(config);
    when(config.getStringList("replication", null, "syncRefs")).thenReturn(new String[0]);
    when(source.getRemoteConfigName()).thenReturn("Replication");

    HttpResult httpResult = new HttpResult(SC_CREATED, Optional.of("result message"));
    when(httpClient.execute(any(HttpRequestBase.class), any())).thenReturn(httpResult);
    when(httpClientFactory.create(any())).thenReturn(httpClient);
    syncRefsFilter = new SyncRefsFilter(replicationConfig);
    objectUnderTest =
        new FetchRestApiClient(
            credentials,
            httpClientFactory,
            replicationConfig,
            syncRefsFilter,
            pluginName,
            instanceId,
            bearerTokenProvider,
            source);
    verify(bearerTokenProvider).get();
  }

  @Override
  protected String urlAuthenticationPrefix() {
    return "/a";
  }

  @Override
  protected void assertAuthentication(HttpRequestBase httpRequest) {
    Header[] authorizationHeaders = httpRequest.getHeaders(HttpHeaders.AUTHORIZATION);
    assertThat(authorizationHeaders.length).isEqualTo(1);
    assertThat(authorizationHeaders[0].getValue()).contains("Basic");
  }
}<|MERGE_RESOLUTION|>--- conflicted
+++ resolved
@@ -34,11 +34,7 @@
 public class FetchRestApiClientWithBasicAuthenticationTest extends FetchRestApiClientBase {
 
   @Before
-<<<<<<< HEAD
-  public void setup() throws IOException {
-=======
   public void setup() throws Exception {
->>>>>>> 28172110
     when(bearerTokenProvider.get()).thenReturn(Optional.empty());
     when(credentialProvider.supports(any()))
         .thenAnswer(
