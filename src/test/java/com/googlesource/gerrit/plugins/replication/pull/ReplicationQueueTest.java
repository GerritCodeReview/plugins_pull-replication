// Copyright (C) 2020 The Android Open Source Project
//
// Licensed under the Apache License, Version 2.0 (the "License");
// you may not use this file except in compliance with the License.
// You may obtain a copy of the License at
//
// http://www.apache.org/licenses/LICENSE-2.0
//
// Unless required by applicable law or agreed to in writing, software
// distributed under the License is distributed on an "AS IS" BASIS,
// WITHOUT WARRANTIES OR CONDITIONS OF ANY KIND, either express or implied.
// See the License for the specific language governing permissions and
// limitations under the License.

package com.googlesource.gerrit.plugins.replication.pull;

import static com.google.common.truth.Truth.assertThat;
import static java.nio.file.Files.createTempDirectory;
import static org.mockito.ArgumentMatchers.anyBoolean;
import static org.mockito.ArgumentMatchers.anyLong;
import static org.mockito.Mockito.any;
import static org.mockito.Mockito.anyInt;
import static org.mockito.Mockito.anyString;
import static org.mockito.Mockito.eq;
import static org.mockito.Mockito.lenient;
import static org.mockito.Mockito.never;
import static org.mockito.Mockito.times;
import static org.mockito.Mockito.verify;
import static org.mockito.Mockito.verifyZeroInteractions;
import static org.mockito.Mockito.when;

import com.google.common.base.Suppliers;
import com.google.common.collect.ImmutableList;
import com.google.common.collect.Lists;
import com.google.gerrit.entities.Project;
import com.google.gerrit.entities.RefNames;
import com.google.gerrit.extensions.api.changes.NotifyHandling;
import com.google.gerrit.extensions.events.ProjectDeletedListener;
import com.google.gerrit.extensions.registration.DynamicItem;
import com.google.gerrit.metrics.DisabledMetricMaker;
import com.google.gerrit.server.config.SitePaths;
import com.google.gerrit.server.data.AccountAttribute;
import com.google.gerrit.server.data.RefUpdateAttribute;
import com.google.gerrit.server.events.BatchRefUpdateEvent;
import com.google.gerrit.server.events.Event;
import com.google.gerrit.server.events.EventDispatcher;
import com.google.gerrit.server.events.RefUpdatedEvent;
import com.google.gerrit.server.git.WorkQueue;
import com.google.inject.Provider;
import com.googlesource.gerrit.plugins.replication.ReplicationConfig;
import com.googlesource.gerrit.plugins.replication.ReplicationFileBasedConfig;
import com.googlesource.gerrit.plugins.replication.pull.api.data.BatchApplyObjectData;
import com.googlesource.gerrit.plugins.replication.pull.api.data.RevisionData;
import com.googlesource.gerrit.plugins.replication.pull.client.FetchApiClient;
import com.googlesource.gerrit.plugins.replication.pull.client.FetchRestApiClient;
import com.googlesource.gerrit.plugins.replication.pull.client.HttpResult;
import com.googlesource.gerrit.plugins.replication.pull.filter.ApplyObjectsRefsFilter;
import com.googlesource.gerrit.plugins.replication.pull.filter.ExcludedRefsFilter;
import java.io.IOException;
import java.net.URISyntaxException;
import java.nio.file.Path;
import java.util.Arrays;
import java.util.List;
import java.util.Optional;
import java.util.stream.Collectors;
import org.eclipse.jgit.lib.Config;
import org.eclipse.jgit.lib.ObjectId;
import org.eclipse.jgit.storage.file.FileBasedConfig;
import org.eclipse.jgit.transport.URIish;
import org.eclipse.jgit.util.FS;
import org.junit.Before;
import org.junit.Test;
import org.junit.runner.RunWith;
import org.mockito.ArgumentCaptor;
import org.mockito.Captor;
import org.mockito.Mock;
import org.mockito.junit.MockitoJUnitRunner;

@RunWith(MockitoJUnitRunner.class)
public class ReplicationQueueTest {
  private static int CONNECTION_TIMEOUT = 1000000;
  private static final String LOCAL_INSTANCE_ID = "local instance id";
  private static final String FOREIGN_INSTANCE_ID = "any other instance id";
  private static final String TEST_REF_NAME = "refs/meta/heads/anyref";

  private static final Project.NameKey PROJECT = Project.nameKey("defaultProject");
  private static final String NEW_OBJECT_ID =
      ObjectId.fromString("3c1ddc050d7906adb0e29bc3bc46af8749b2f63b").getName();

  @Mock private WorkQueue wq;
  @Mock private Source source;
  @Mock private SourcesCollection sourceCollection;
  @Mock private Provider<SourcesCollection> rd;
  @Mock private DynamicItem<EventDispatcher> dis;
  @Mock ReplicationStateListeners sl;
  @Mock FetchRestApiClient fetchRestApiClient;
  @Mock FetchApiClient.Factory fetchClientFactory;
  @Mock AccountAttribute accountAttribute;
  @Mock RevisionReader revReader;
  @Mock RevisionData revisionData;
  @Mock HttpResult successfulHttpResult;
  @Mock HttpResult fetchHttpResult;
  @Mock HttpResult batchFetchHttpResult;
  @Mock RevisionData revisionDataWithParents;
  List<ObjectId> revisionDataParentObjectIds;
  @Mock HttpResult httpResult;
  @Mock HttpResult batchHttpResult;
  @Mock ApplyObjectsRefsFilter applyObjectsRefsFilter;

  @Mock Config config;
  ApplyObjectMetrics applyObjectMetrics;
  ReplicationQueueMetrics queueMetrics;
  ShutdownState shutdownState;

  @Captor ArgumentCaptor<String> stringCaptor;
  @Captor ArgumentCaptor<Project.NameKey> projectNameKeyCaptor;
  @Captor ArgumentCaptor<List<RevisionData>> revisionsDataCaptor;
  @Captor ArgumentCaptor<List<BatchApplyObjectData>> batchRefsCaptor;

  private ExcludedRefsFilter refsFilter;
  private ReplicationQueue objectUnderTest;
  private SitePaths sitePaths;
  private Path pluginDataPath;

  @Before
  public void setup() throws Exception {
    Path sitePath = createTempPath("site");
    sitePaths = new SitePaths(sitePath);
    Path pluginDataPath = createTempPath("data");
    ReplicationConfig replicationConfig = new ReplicationFileBasedConfig(sitePaths, pluginDataPath);
    refsFilter = new ExcludedRefsFilter(replicationConfig);
    when(source.getConnectionTimeout()).thenReturn(CONNECTION_TIMEOUT);
    when(source.wouldFetchProject(any())).thenReturn(true);
    when(source.wouldFetchRef(anyString())).thenReturn(true);
    ImmutableList<String> apis = ImmutableList.of("http://localhost:18080");
    when(source.getApis()).thenReturn(apis);
    when(source.enableBatchedRefs()).thenReturn(true);
    when(sourceCollection.getAll()).thenReturn(Lists.newArrayList(source));
    when(rd.get()).thenReturn(sourceCollection);
    when(config.getBoolean("event", "stream-events", "enableBatchRefUpdatedEvents", false))
        .thenReturn(true);
    lenient()
        .when(revReader.read(any(), any(), anyString(), eq(0)))
        .thenReturn(Optional.of(revisionData));
    lenient().when(revReader.read(any(), anyString(), eq(0))).thenReturn(Optional.of(revisionData));
    lenient()
        .when(revReader.read(any(), any(), anyString(), eq(Integer.MAX_VALUE)))
        .thenReturn(Optional.of(revisionDataWithParents));
    lenient()
        .when(revReader.read(any(), anyString(), eq(Integer.MAX_VALUE)))
        .thenReturn(Optional.of(revisionDataWithParents));
    revisionDataParentObjectIds =
        Arrays.asList(
            ObjectId.fromString("9f8d52853089a3cf00c02ff7bd0817bd4353a95a"),
            ObjectId.fromString("b5d7bcf1d1c5b0f0726d10a16c8315f06f900bfb"));
    when(revisionDataWithParents.getParentObjetIds()).thenReturn(revisionDataParentObjectIds);

    when(fetchClientFactory.create(any())).thenReturn(fetchRestApiClient);
    lenient()
        .when(
            fetchRestApiClient.callSendObject(
                any(), anyString(), anyLong(), anyBoolean(), any(), any()))
        .thenReturn(httpResult);
    lenient()
        .when(fetchRestApiClient.callSendObjects(any(), anyString(), anyLong(), any(), any()))
        .thenReturn(httpResult);
    lenient()
        .when(fetchRestApiClient.callBatchSendObject(any(), any(), anyLong(), any()))
        .thenReturn(batchHttpResult);
    when(fetchRestApiClient.callFetch(any(), anyString(), any())).thenReturn(fetchHttpResult);
<<<<<<< HEAD
    when(fetchRestApiClient.callBatchFetch(any(), any(), any())).thenReturn(batchFetchHttpResult);
    when(fetchRestApiClient.initProject(any(), any())).thenReturn(successfulHttpResult);
=======
    when(fetchRestApiClient.initProject(any(), any(), anyLong(), any()))
        .thenReturn(successfulHttpResult);
>>>>>>> b4be880d
    when(successfulHttpResult.isSuccessful()).thenReturn(true);
    when(httpResult.isSuccessful()).thenReturn(true);
    when(batchHttpResult.isSuccessful()).thenReturn(true);
    when(fetchHttpResult.isSuccessful()).thenReturn(true);
    when(batchFetchHttpResult.isSuccessful()).thenReturn(true);
    when(httpResult.isProjectMissing(any())).thenReturn(false);
    when(batchHttpResult.isProjectMissing(any())).thenReturn(false);
    when(applyObjectsRefsFilter.match(any())).thenReturn(false);

    applyObjectMetrics = new ApplyObjectMetrics("pull-replication", new DisabledMetricMaker());
    queueMetrics = new ReplicationQueueMetrics("pull-replication", new DisabledMetricMaker());
    shutdownState = new ShutdownState();

    objectUnderTest =
        new ReplicationQueue(
            wq,
            rd,
            dis,
            sl,
            fetchClientFactory,
            refsFilter,
            () -> revReader,
            applyObjectMetrics,
            queueMetrics,
            LOCAL_INSTANCE_ID,
            config,
            applyObjectsRefsFilter,
            shutdownState);
  }

  @Test
  public void shouldCallBatchSendObjectWhenMetaRef() throws Exception {
    Event event = generateBatchRefUpdateEvent("refs/changes/01/1/meta");
    objectUnderTest.start();
    objectUnderTest.onEvent(event);

    verify(fetchRestApiClient).callBatchSendObject(any(), any(), anyLong(), any());
  }

  @Test
  public void shouldCallSendObjectWhenMetaRefAndRefUpdateEvent() throws Exception {
    when(config.getBoolean("event", "stream-events", "enableBatchRefUpdatedEvents", false))
        .thenReturn(false);

    objectUnderTest =
        new ReplicationQueue(
            wq,
            rd,
            dis,
            sl,
            fetchClientFactory,
            refsFilter,
            () -> revReader,
            applyObjectMetrics,
            queueMetrics,
            LOCAL_INSTANCE_ID,
            config,
            applyObjectsRefsFilter,
            shutdownState);

    Event event = new TestEvent("refs/changes/01/1/meta");
    objectUnderTest.start();
    objectUnderTest.onEvent(event);

    verify(fetchRestApiClient).callBatchSendObject(any(), any(), anyLong(), any());
  }

  @Test
  public void shouldIgnoreEventWhenIsNotLocalInstanceId() throws Exception {
    Event event = generateBatchRefUpdateEvent(TEST_REF_NAME);
    event.instanceId = FOREIGN_INSTANCE_ID;
    objectUnderTest.start();
    objectUnderTest.onEvent(event);

    verify(fetchRestApiClient, never()).callBatchSendObject(any(), any(), anyLong(), any());
  }

  @Test
  public void shouldCallInitProjectWhenProjectIsMissing() throws Exception {
    Event event = generateBatchRefUpdateEvent("refs/changes/01/1/meta");
    when(batchHttpResult.isSuccessful()).thenReturn(false);
    when(batchHttpResult.isProjectMissing(any())).thenReturn(true);
    when(source.isCreateMissingRepositories()).thenReturn(true);

    objectUnderTest.start();
    objectUnderTest.onEvent(event);

    verify(fetchRestApiClient).initProject(any(), any(), anyLong(), any());
  }

  @Test
  public void shouldCallSendObjectReorderingRefsHavingMetaAtTheEnd() throws Exception {
    Event event = generateBatchRefUpdateEvent("refs/changes/01/1/meta", "refs/changes/01/1/1");
    objectUnderTest.start();
    objectUnderTest.onEvent(event);
    verifySendObjectOrdering("refs/changes/01/1/1", "refs/changes/01/1/meta");
  }

  @Test
  public void shouldCallSendObjectKeepingMetaAtTheEnd() throws Exception {
    Event event = generateBatchRefUpdateEvent("refs/changes/01/1/1", "refs/changes/01/1/meta");
    objectUnderTest.start();
    objectUnderTest.onEvent(event);
    verifySendObjectOrdering("refs/changes/01/1/1", "refs/changes/01/1/meta");
  }

  @Test
  public void shouldNotCallInitProjectWhenReplicateNewRepositoriesNotSet() throws Exception {
    Event event = new TestEvent("refs/changes/01/1/meta");

    objectUnderTest.start();
    objectUnderTest.onEvent(event);

    verify(fetchRestApiClient, never()).initProject(any(), any(), anyLong(), any());
  }

  @Test
  public void shouldNotCallInitProjectWhenProjectWithoutConfiguration() throws Exception {
    Event event = new TestEvent("refs/changes/01/1/meta");
    when(httpResult.isSuccessful()).thenReturn(false);
    when(httpResult.isProjectMissing(any())).thenReturn(true);
    when(source.isCreateMissingRepositories()).thenReturn(true);
    when(revReader.read(any(), any(), eq(RefNames.REFS_CONFIG), anyInt()))
        .thenReturn(Optional.empty());

    objectUnderTest.start();
    objectUnderTest.onEvent(event);

    verify(fetchRestApiClient, never()).initProject(any(), any(), anyLong(), any());
  }

  @Test
  public void shouldCallBatchSendObjectWhenPatchSetRefAndRefUpdateEvent() throws Exception {
    when(config.getBoolean("event", "stream-events", "enableBatchRefUpdatedEvents", false))
        .thenReturn(false);

    objectUnderTest =
        new ReplicationQueue(
            wq,
            rd,
            dis,
            sl,
            fetchClientFactory,
            refsFilter,
            () -> revReader,
            applyObjectMetrics,
            queueMetrics,
            LOCAL_INSTANCE_ID,
            config,
            applyObjectsRefsFilter,
            shutdownState);
  }

  @Test
  public void shouldCallBatchSendObjectWhenPatchSetRef() throws Exception {
    Event event = generateBatchRefUpdateEvent("refs/changes/01/1/1");
    objectUnderTest.start();
    objectUnderTest.onEvent(event);

    verify(fetchRestApiClient).callBatchSendObject(any(), any(), anyLong(), any());
  }

  @Test
  public void shouldFallbackToCallFetchWhenIOException() throws Exception {
    Event event = generateBatchRefUpdateEvent("refs/changes/01/1/meta");

    objectUnderTest.start();

    when(revReader.read(any(), any(), anyString(), anyInt())).thenThrow(IOException.class);

    objectUnderTest.onEvent(event);

    verify(fetchRestApiClient).callBatchFetch(any(), any(), any());
  }

  @Test
  public void shouldFallbackToCallBatchFetchWhenLargeRef() throws Exception {
    Event event = generateBatchRefUpdateEvent("refs/changes/01/1/1");

    objectUnderTest.start();

    when(revReader.read(any(), any(), anyString(), anyInt())).thenReturn(Optional.empty());

    objectUnderTest.onEvent(event);

    verify(fetchRestApiClient).callBatchFetch(any(), any(), any());
  }

  @Test
  public void
      shouldFallbackToCallBatchFetchWhenParentObjectIsMissingAndRefDoesntMatchApplyObjectsRefsFilter()
          throws Exception {
    Event event = generateBatchRefUpdateEvent("refs/changes/01/1/1");
    objectUnderTest.start();

    when(batchHttpResult.isSuccessful()).thenReturn(false);
    when(batchHttpResult.isParentObjectMissing()).thenReturn(true);

    objectUnderTest.onEvent(event);

    verify(fetchRestApiClient).callBatchFetch(any(), any(), any());
  }

  @Test
  public void
      shouldFallbackToApplyObjectsForEachRefWhenParentObjectIsMissingAndRefMatchesApplyObjectsRefFilter()
          throws Exception {
    Event event = generateBatchRefUpdateEvent("refs/changes/01/1/1", "refs/changes/02/1/1");
    objectUnderTest.start();

    when(batchHttpResult.isSuccessful()).thenReturn(false);
    when(batchHttpResult.isParentObjectMissing()).thenReturn(true);
    when(applyObjectsRefsFilter.match(any())).thenReturn(true);

    objectUnderTest.onEvent(event);

    verify(fetchRestApiClient, times(2))
        .callSendObjects(any(), anyString(), anyLong(), any(), any());
    verify(fetchRestApiClient, never()).callFetch(any(), anyString(), any());
  }

  @Test
  public void shouldFallbackToCallBatchFetchWhenParentObjectNotMissingButApplyObjectFails()
      throws Exception {
    Event event = generateBatchRefUpdateEvent("refs/changes/01/1/1");
    objectUnderTest.start();

    when(batchHttpResult.isSuccessful()).thenReturn(false);
    when(batchHttpResult.isParentObjectMissing()).thenReturn(false);
    lenient().when(httpResult.isSuccessful()).thenReturn(false);
    lenient().when(httpResult.isParentObjectMissing()).thenReturn(false);

    objectUnderTest.onEvent(event);

    verify(fetchRestApiClient).callBatchFetch(any(), any(), any());
  }

  @Test
  public void shouldFallbackToApplyAllParentObjectsWhenParentObjectIsMissingOnMetaRef()
      throws Exception {
    Event event = generateBatchRefUpdateEvent("refs/changes/01/1/meta");
    objectUnderTest.start();

    when(batchHttpResult.isSuccessful()).thenReturn(false);
    when(batchHttpResult.isParentObjectMissing()).thenReturn(true);

    objectUnderTest.onEvent(event);

    verify(fetchRestApiClient, times(1))
        .callSendObjects(any(), anyString(), anyLong(), revisionsDataCaptor.capture(), any());
    List<List<RevisionData>> revisionsDataValues = revisionsDataCaptor.getAllValues();
    assertThat(revisionsDataValues).hasSize(1);

    List<RevisionData> firstRevisionsValues = revisionsDataValues.get(0);
    assertThat(firstRevisionsValues).hasSize(1 + revisionDataParentObjectIds.size());
    assertThat(firstRevisionsValues).contains(revisionData);
  }

  @Test
  public void shouldFallbackToApplyAllParentObjectsWhenParentObjectIsMissingOnAllowedRefs()
      throws Exception {
    String refName = "refs/tags/test-tag";
    Event event = generateBatchRefUpdateEvent(refName);
    objectUnderTest.start();

    when(batchHttpResult.isSuccessful()).thenReturn(false);
    when(batchHttpResult.isParentObjectMissing()).thenReturn(true);
    when(applyObjectsRefsFilter.match(refName)).thenReturn(true);

    objectUnderTest.onEvent(event);

    verify(fetchRestApiClient, times(1))
        .callSendObjects(any(), anyString(), anyLong(), revisionsDataCaptor.capture(), any());
    List<List<RevisionData>> revisionsDataValues = revisionsDataCaptor.getAllValues();
    assertThat(revisionsDataValues).hasSize(1);

    List<RevisionData> firstRevisionsValues = revisionsDataValues.get(0);
    assertThat(firstRevisionsValues).hasSize(1 + revisionDataParentObjectIds.size());
    assertThat(firstRevisionsValues).contains(revisionData);
  }

  @Test
  public void shouldCallSendObjectsIfBatchedRefsNotEnabledAtSource() throws Exception {
    Event event = generateBatchRefUpdateEvent("refs/changes/01/1/1");
    when(source.enableBatchedRefs()).thenReturn(false);
    objectUnderTest.start();
    objectUnderTest.onEvent(event);

    verify(fetchRestApiClient, never()).callBatchSendObject(any(), any(), anyLong(), any());
    verify(fetchRestApiClient).callSendObjects(any(), anyString(), anyLong(), any(), any());
  }

  @Test
  public void shouldCallFetchIfBatchedRefsNotEnabledAtSource() throws Exception {
    Event event = generateBatchRefUpdateEvent("refs/changes/01/1/1");
    when(source.enableBatchedRefs()).thenReturn(false);
    when(httpResult.isSuccessful()).thenReturn(false);
    when(httpResult.isParentObjectMissing()).thenReturn(false);

    objectUnderTest.start();
    objectUnderTest.onEvent(event);

    verify(fetchRestApiClient, never()).callBatchFetch(any(), any(), any());
    verify(fetchRestApiClient).callFetch(any(), anyString(), any());
  }

  @Test
  public void shouldCallBatchFetchForAllTheRefsInTheBatchIfApplyObjectFails()
      throws Exception, URISyntaxException {
    Event event = generateBatchRefUpdateEvent("refs/changes/01/1/1", "refs/changes/02/1/1");
    when(batchHttpResult.isSuccessful()).thenReturn(false);
    when(batchHttpResult.isParentObjectMissing()).thenReturn(true);
    when(applyObjectsRefsFilter.match(any())).thenReturn(true, true);
    when(httpResult.isSuccessful()).thenReturn(true, false);

    objectUnderTest.start();
    objectUnderTest.onEvent(event);

    verify(fetchRestApiClient, times(2))
        .callSendObjects(any(), anyString(), anyLong(), any(), any());
    verify(fetchRestApiClient)
        .callBatchFetch(
            PROJECT,
            List.of("refs/changes/01/1/1", "refs/changes/02/1/1"),
            new URIish("http://localhost:18080"));
  }

  @Test
  public void shouldSkipEventWhenMultiSiteVersionRef() throws Exception {
    FileBasedConfig fileConfig =
        new FileBasedConfig(sitePaths.etc_dir.resolve("replication.config").toFile(), FS.DETECTED);
    fileConfig.setString("replication", null, "excludeRefs", "refs/multi-site/version");
    fileConfig.save();
    ReplicationConfig replicationConfig = new ReplicationFileBasedConfig(sitePaths, pluginDataPath);
    refsFilter = new ExcludedRefsFilter(replicationConfig);

    objectUnderTest =
        new ReplicationQueue(
            wq,
            rd,
            dis,
            sl,
            fetchClientFactory,
            refsFilter,
            () -> revReader,
            applyObjectMetrics,
            queueMetrics,
            LOCAL_INSTANCE_ID,
            config,
            applyObjectsRefsFilter,
            shutdownState);
    Event event = generateBatchRefUpdateEvent("refs/multi-site/version");
    objectUnderTest.onEvent(event);

    verifyZeroInteractions(wq, rd, dis, sl, fetchClientFactory, accountAttribute);
  }

  @Test
  public void shouldSetShutdownStateWhenStopping() throws Exception {
    objectUnderTest.stop();
    assertThat(shutdownState.isShuttingDown()).isTrue();
  }

  @Test
  public void shouldSkipEventWhenStarredChangesRef() {
    Event event = generateBatchRefUpdateEvent("refs/starred-changes/41/2941/1000000");
    objectUnderTest.onEvent(event);

    verifyZeroInteractions(wq, rd, dis, sl, fetchClientFactory, accountAttribute);
  }

  @Test
  public void shouldCallDeleteWhenReplicateProjectDeletionsTrue() {
    when(source.wouldDeleteProject(any())).thenReturn(true);

    String projectName = "testProject";
    FakeProjectDeletedEvent event = new FakeProjectDeletedEvent(projectName);

    objectUnderTest.start();
    objectUnderTest.onProjectDeleted(event);

    verify(source, times(1))
        .scheduleDeleteProject(stringCaptor.capture(), projectNameKeyCaptor.capture());
    assertThat(stringCaptor.getValue()).isEqualTo(source.getApis().get(0));
    assertThat(projectNameKeyCaptor.getValue()).isEqualTo(Project.NameKey.parse(projectName));
  }

  @Test
  public void shouldNotCallDeleteWhenProjectNotToDelete() {
    when(source.wouldDeleteProject(any())).thenReturn(false);

    FakeProjectDeletedEvent event = new FakeProjectDeletedEvent("testProject");

    objectUnderTest.start();
    objectUnderTest.onProjectDeleted(event);

    verify(source, never()).scheduleDeleteProject(any(), any());
  }

  @Test
  public void shouldScheduleUpdateHeadWhenWouldFetchProject() {
    when(source.wouldFetchProject(any())).thenReturn(true);

    String projectName = "aProject";
    String newHEAD = "newHEAD";

    objectUnderTest.start();
    objectUnderTest.onHeadUpdated(new FakeHeadUpdateEvent("oldHead", newHEAD, projectName));
    verify(source, times(1))
        .scheduleUpdateHead(any(), projectNameKeyCaptor.capture(), stringCaptor.capture());

    assertThat(stringCaptor.getValue()).isEqualTo(newHEAD);
    assertThat(projectNameKeyCaptor.getValue()).isEqualTo(Project.NameKey.parse(projectName));
  }

  @Test
  public void shouldNotScheduleUpdateHeadWhenNotWouldFetchProject() {
    when(source.wouldFetchProject(any())).thenReturn(false);

    String projectName = "aProject";
    String newHEAD = "newHEAD";

    objectUnderTest.start();
    objectUnderTest.onHeadUpdated(new FakeHeadUpdateEvent("oldHead", newHEAD, projectName));
    verify(source, never()).scheduleUpdateHead(any(), any(), any());
  }

  protected static Path createTempPath(String prefix) throws Exception {
    return createTempDirectory(prefix);
  }

  private BatchRefUpdateEvent generateBatchRefUpdateEvent(String... refs) {
    List<RefUpdateAttribute> refUpdates =
        Arrays.stream(refs)
            .map(
                ref -> {
                  RefUpdateAttribute upd = new RefUpdateAttribute();
                  upd.newRev = NEW_OBJECT_ID;
                  upd.oldRev = ObjectId.zeroId().getName();
                  upd.project = PROJECT.get();
                  upd.refName = ref;
                  return upd;
                })
            .collect(Collectors.toList());

    BatchRefUpdateEvent event =
        new BatchRefUpdateEvent(
            PROJECT, Suppliers.ofInstance(refUpdates), Suppliers.ofInstance(accountAttribute));
    event.instanceId = LOCAL_INSTANCE_ID;
    return event;
  }

  private void verifySendObjectOrdering(String firstRef, String secondRef) throws Exception {
    verify(fetchRestApiClient)
        .callBatchSendObject(any(), batchRefsCaptor.capture(), anyLong(), any());
    List<BatchApplyObjectData> batchRefs = batchRefsCaptor.getValue();

    assertThat(batchRefs.get(0).refName()).isEqualTo(firstRef);
    assertThat(batchRefs.get(1).refName()).isEqualTo(secondRef);
  }

  private class TestEvent extends RefUpdatedEvent {

    public TestEvent() {
      this(TEST_REF_NAME);
    }

    public TestEvent(String refName) {
      this(
          refName,
          "defaultProject",
          ObjectId.fromString("3c1ddc050d7906adb0e29bc3bc46af8749b2f63b"));
    }

    public TestEvent(String refName, String projectName, ObjectId newObjectId) {
      RefUpdateAttribute upd = new RefUpdateAttribute();
      upd.newRev = newObjectId.getName();
      upd.oldRev = ObjectId.zeroId().getName();
      upd.project = projectName;
      upd.refName = refName;
      this.refUpdate = Suppliers.ofInstance(upd);
      this.instanceId = LOCAL_INSTANCE_ID;
    }
  }

  private class FakeProjectDeletedEvent implements ProjectDeletedListener.Event {
    private String projectName;

    public FakeProjectDeletedEvent(String projectName) {
      this.projectName = projectName;
    }

    @Override
    public NotifyHandling getNotify() {
      return null;
    }

    @Override
    public String getProjectName() {
      return projectName;
    }
  }
}<|MERGE_RESOLUTION|>--- conflicted
+++ resolved
@@ -98,7 +98,6 @@
   @Mock AccountAttribute accountAttribute;
   @Mock RevisionReader revReader;
   @Mock RevisionData revisionData;
-  @Mock HttpResult successfulHttpResult;
   @Mock HttpResult fetchHttpResult;
   @Mock HttpResult batchFetchHttpResult;
   @Mock RevisionData revisionDataWithParents;
@@ -168,14 +167,7 @@
         .when(fetchRestApiClient.callBatchSendObject(any(), any(), anyLong(), any()))
         .thenReturn(batchHttpResult);
     when(fetchRestApiClient.callFetch(any(), anyString(), any())).thenReturn(fetchHttpResult);
-<<<<<<< HEAD
     when(fetchRestApiClient.callBatchFetch(any(), any(), any())).thenReturn(batchFetchHttpResult);
-    when(fetchRestApiClient.initProject(any(), any())).thenReturn(successfulHttpResult);
-=======
-    when(fetchRestApiClient.initProject(any(), any(), anyLong(), any()))
-        .thenReturn(successfulHttpResult);
->>>>>>> b4be880d
-    when(successfulHttpResult.isSuccessful()).thenReturn(true);
     when(httpResult.isSuccessful()).thenReturn(true);
     when(batchHttpResult.isSuccessful()).thenReturn(true);
     when(fetchHttpResult.isSuccessful()).thenReturn(true);
