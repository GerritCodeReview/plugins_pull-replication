// Copyright (C) 2020 The Android Open Source Project
//
// Licensed under the Apache License, Version 2.0 (the "License");
// you may not use this file except in compliance with the License.
// You may obtain a copy of the License at
//
// http://www.apache.org/licenses/LICENSE-2.0
//
// Unless required by applicable law or agreed to in writing, software
// distributed under the License is distributed on an "AS IS" BASIS,
// WITHOUT WARRANTIES OR CONDITIONS OF ANY KIND, either express or implied.
// See the License for the specific language governing permissions and
// limitations under the License.

package com.googlesource.gerrit.plugins.replication.pull;

import static com.google.common.truth.Truth.assertThat;
import static java.nio.file.Files.createTempDirectory;
import static org.mockito.ArgumentMatchers.anyBoolean;
import static org.mockito.ArgumentMatchers.anyLong;
import static org.mockito.Mockito.any;
import static org.mockito.Mockito.anyInt;
import static org.mockito.Mockito.anyString;
import static org.mockito.Mockito.eq;
import static org.mockito.Mockito.lenient;
import static org.mockito.Mockito.never;
import static org.mockito.Mockito.times;
import static org.mockito.Mockito.verify;
import static org.mockito.Mockito.verifyNoInteractions;
import static org.mockito.Mockito.when;

import com.google.common.base.Suppliers;
import com.google.common.collect.ImmutableList;
import com.google.common.collect.Lists;
import com.google.gerrit.entities.Project;
import com.google.gerrit.entities.RefNames;
import com.google.gerrit.extensions.api.changes.NotifyHandling;
import com.google.gerrit.extensions.events.ProjectDeletedListener;
import com.google.gerrit.extensions.registration.DynamicItem;
import com.google.gerrit.metrics.DisabledMetricMaker;
import com.google.gerrit.server.config.SitePaths;
import com.google.gerrit.server.data.AccountAttribute;
import com.google.gerrit.server.data.RefUpdateAttribute;
import com.google.gerrit.server.events.BatchRefUpdateEvent;
import com.google.gerrit.server.events.Event;
import com.google.gerrit.server.events.EventDispatcher;
import com.google.gerrit.server.events.RefUpdatedEvent;
import com.google.gerrit.server.git.WorkQueue;
import com.google.inject.Provider;
import com.googlesource.gerrit.plugins.replication.ReplicationConfig;
import com.googlesource.gerrit.plugins.replication.ReplicationFileBasedConfig;
import com.googlesource.gerrit.plugins.replication.pull.api.data.BatchApplyObjectData;
import com.googlesource.gerrit.plugins.replication.pull.api.data.RevisionData;
import com.googlesource.gerrit.plugins.replication.pull.client.FetchApiClient;
import com.googlesource.gerrit.plugins.replication.pull.client.FetchRestApiClient;
import com.googlesource.gerrit.plugins.replication.pull.client.HttpResult;
import com.googlesource.gerrit.plugins.replication.pull.filter.ApplyObjectsRefsFilter;
import com.googlesource.gerrit.plugins.replication.pull.filter.ExcludedRefsFilter;
import java.io.IOException;
import java.net.URISyntaxException;
import java.nio.file.Path;
import java.util.Arrays;
import java.util.List;
import java.util.Optional;
import java.util.stream.Collectors;
import org.eclipse.jgit.lib.Config;
import org.eclipse.jgit.lib.ObjectId;
import org.eclipse.jgit.storage.file.FileBasedConfig;
import org.eclipse.jgit.transport.URIish;
import org.eclipse.jgit.util.FS;
import org.junit.Before;
import org.junit.Test;
import org.junit.runner.RunWith;
import org.mockito.ArgumentCaptor;
import org.mockito.Captor;
import org.mockito.Mock;
import org.mockito.junit.MockitoJUnitRunner;

@RunWith(MockitoJUnitRunner.class)
public class ReplicationQueueTest {
  private static int CONNECTION_TIMEOUT = 1000000;
  private static final String LOCAL_INSTANCE_ID = "local instance id";
  private static final String FOREIGN_INSTANCE_ID = "any other instance id";
  private static final String TEST_REF_NAME = "refs/meta/heads/anyref";

  private static final Project.NameKey PROJECT = Project.nameKey("defaultProject");
  private static final String NEW_OBJECT_ID =
      ObjectId.fromString("3c1ddc050d7906adb0e29bc3bc46af8749b2f63b").getName();

  @Mock private WorkQueue wq;
  @Mock private Source source;
  @Mock private SourcesCollection sourceCollection;
  @Mock private Provider<SourcesCollection> rd;
  @Mock private DynamicItem<EventDispatcher> dis;
  @Mock ReplicationStateListeners sl;
  @Mock FetchRestApiClient fetchRestApiClient;
  @Mock FetchApiClient.Factory fetchClientFactory;
  @Mock AccountAttribute accountAttribute;
  @Mock RevisionReader revReader;
  @Mock RevisionData revisionData;
  @Mock HttpResult successfulHttpResult;
  @Mock HttpResult fetchHttpResult;
  @Mock HttpResult batchFetchHttpResult;
  @Mock RevisionData revisionDataWithParents;
  List<ObjectId> revisionDataParentObjectIds;
  @Mock HttpResult httpResult;
  @Mock HttpResult batchHttpResult;
  @Mock ApplyObjectsRefsFilter applyObjectsRefsFilter;

  @Mock Config config;
  ApplyObjectMetrics applyObjectMetrics;
  ReplicationQueueMetrics queueMetrics;
  ShutdownState shutdownState;

  @Captor ArgumentCaptor<String> stringCaptor;
  @Captor ArgumentCaptor<Project.NameKey> projectNameKeyCaptor;
  @Captor ArgumentCaptor<List<RevisionData>> revisionsDataCaptor;
  @Captor ArgumentCaptor<List<BatchApplyObjectData>> batchRefsCaptor;

  private ExcludedRefsFilter refsFilter;
  private ReplicationQueue objectUnderTest;
  private SitePaths sitePaths;
  private Path pluginDataPath;

  @Before
  public void setup() throws Exception {
    Path sitePath = createTempPath("site");
    sitePaths = new SitePaths(sitePath);
    Path pluginDataPath = createTempPath("data");
    ReplicationConfig replicationConfig = new ReplicationFileBasedConfig(sitePaths, pluginDataPath);
    refsFilter = new ExcludedRefsFilter(replicationConfig);
    when(source.getConnectionTimeout()).thenReturn(CONNECTION_TIMEOUT);
    when(source.wouldFetchProject(any())).thenReturn(true);
    when(source.wouldFetchRef(anyString())).thenReturn(true);
    ImmutableList<String> apis = ImmutableList.of("http://localhost:18080");
    when(source.getApis()).thenReturn(apis);
    when(source.enableBatchedRefs()).thenReturn(true);
    when(sourceCollection.getAll()).thenReturn(Lists.newArrayList(source));
    when(rd.get()).thenReturn(sourceCollection);
    when(config.getBoolean("event", "stream-events", "enableBatchRefUpdatedEvents", false))
        .thenReturn(true);
    lenient()
        .when(revReader.read(any(), any(), anyString(), eq(0)))
        .thenReturn(Optional.of(revisionData));
    lenient().when(revReader.read(any(), anyString(), eq(0))).thenReturn(Optional.of(revisionData));
    lenient()
        .when(revReader.read(any(), any(), anyString(), eq(Integer.MAX_VALUE)))
        .thenReturn(Optional.of(revisionDataWithParents));
    lenient()
        .when(revReader.read(any(), anyString(), eq(Integer.MAX_VALUE)))
        .thenReturn(Optional.of(revisionDataWithParents));
    revisionDataParentObjectIds =
        Arrays.asList(
            ObjectId.fromString("9f8d52853089a3cf00c02ff7bd0817bd4353a95a"),
            ObjectId.fromString("b5d7bcf1d1c5b0f0726d10a16c8315f06f900bfb"));
    when(revisionDataWithParents.getParentObjetIds()).thenReturn(revisionDataParentObjectIds);

    when(fetchClientFactory.create(any())).thenReturn(fetchRestApiClient);
    lenient()
        .when(
            fetchRestApiClient.callSendObject(
                any(), anyString(), anyLong(), anyBoolean(), any(), any()))
        .thenReturn(httpResult);
    lenient()
        .when(fetchRestApiClient.callSendObjects(any(), anyString(), anyLong(), any(), any()))
        .thenReturn(httpResult);
    lenient()
        .when(fetchRestApiClient.callBatchSendObject(any(), any(), anyLong(), any()))
        .thenReturn(batchHttpResult);
    when(fetchRestApiClient.callFetch(any(), anyString(), any())).thenReturn(fetchHttpResult);
    when(fetchRestApiClient.callBatchFetch(any(), any(), any())).thenReturn(batchFetchHttpResult);
    when(fetchRestApiClient.initProject(any(), any(), anyLong(), any()))
        .thenReturn(successfulHttpResult);
    when(successfulHttpResult.isSuccessful()).thenReturn(true);
    when(httpResult.isSuccessful()).thenReturn(true);
<<<<<<< HEAD
    when(batchHttpResult.isSuccessful()).thenReturn(true);
    when(fetchHttpResult.isSuccessful()).thenReturn(true);
    when(batchFetchHttpResult.isSuccessful()).thenReturn(true);
=======
>>>>>>> 4a46c007
    when(httpResult.isProjectMissing(any())).thenReturn(false);
    when(batchHttpResult.isProjectMissing(any())).thenReturn(false);
    when(applyObjectsRefsFilter.match(any())).thenReturn(false);

    applyObjectMetrics = new ApplyObjectMetrics("pull-replication", new DisabledMetricMaker());
    queueMetrics = new ReplicationQueueMetrics("pull-replication", new DisabledMetricMaker());
    shutdownState = new ShutdownState();

    objectUnderTest =
        new ReplicationQueue(
            wq,
            rd,
            dis,
            sl,
            fetchClientFactory,
            refsFilter,
            () -> revReader,
            applyObjectMetrics,
            queueMetrics,
            LOCAL_INSTANCE_ID,
            config,
            applyObjectsRefsFilter,
            shutdownState);
  }

  @Test
  public void shouldCallBatchSendObjectWhenMetaRef() throws Exception {
    Event event = generateBatchRefUpdateEvent("refs/changes/01/1/meta");
    objectUnderTest.start();
    objectUnderTest.onEvent(event);

    verify(fetchRestApiClient).callBatchSendObject(any(), any(), anyLong(), any());
  }

  @Test
  public void shouldCallSendObjectWhenMetaRefAndRefUpdateEvent() throws Exception {
    when(config.getBoolean("event", "stream-events", "enableBatchRefUpdatedEvents", false))
        .thenReturn(false);

    objectUnderTest =
        new ReplicationQueue(
            wq,
            rd,
            dis,
            sl,
            fetchClientFactory,
            refsFilter,
            () -> revReader,
            applyObjectMetrics,
            queueMetrics,
            LOCAL_INSTANCE_ID,
            config,
            applyObjectsRefsFilter,
            shutdownState);

    Event event = new TestEvent("refs/changes/01/1/meta");
    objectUnderTest.start();
    objectUnderTest.onEvent(event);

    verify(fetchRestApiClient).callBatchSendObject(any(), any(), anyLong(), any());
  }

  @Test
  public void shouldIgnoreEventWhenIsNotLocalInstanceId() throws Exception {
    Event event = generateBatchRefUpdateEvent(TEST_REF_NAME);
    event.instanceId = FOREIGN_INSTANCE_ID;
    objectUnderTest.start();
    objectUnderTest.onEvent(event);

    verify(fetchRestApiClient, never()).callBatchSendObject(any(), any(), anyLong(), any());
  }

  @Test
  public void shouldCallInitProjectWhenProjectIsMissing() throws Exception {
    Event event = generateBatchRefUpdateEvent("refs/changes/01/1/meta");
    when(batchHttpResult.isSuccessful()).thenReturn(false);
    when(batchHttpResult.isProjectMissing(any())).thenReturn(true);
    when(source.isCreateMissingRepositories()).thenReturn(true);

    objectUnderTest.start();
    objectUnderTest.onEvent(event);

    verify(fetchRestApiClient).initProject(any(), any(), anyLong(), any());
  }

  @Test
  public void shouldCallSendObjectReorderingRefsHavingMetaAtTheEnd() throws Exception {
    Event event = generateBatchRefUpdateEvent("refs/changes/01/1/meta", "refs/changes/01/1/1");
    objectUnderTest.start();
    objectUnderTest.onEvent(event);
    verifySendObjectOrdering("refs/changes/01/1/1", "refs/changes/01/1/meta");
  }

  @Test
  public void shouldCallSendObjectKeepingMetaAtTheEnd() throws Exception {
    Event event = generateBatchRefUpdateEvent("refs/changes/01/1/1", "refs/changes/01/1/meta");
    objectUnderTest.start();
    objectUnderTest.onEvent(event);
    verifySendObjectOrdering("refs/changes/01/1/1", "refs/changes/01/1/meta");
  }

  @Test
  public void shouldNotCallInitProjectWhenReplicateNewRepositoriesNotSet() throws Exception {
    Event event = new TestEvent("refs/changes/01/1/meta");

    objectUnderTest.start();
    objectUnderTest.onEvent(event);

    verify(fetchRestApiClient, never()).initProject(any(), any(), anyLong(), any());
  }

  @Test
  public void shouldNotCallInitProjectWhenProjectWithoutConfiguration() throws Exception {
    Event event = new TestEvent("refs/changes/01/1/meta");
    lenient().when(httpResult.isSuccessful()).thenReturn(false);

    lenient().when(httpResult.isProjectMissing(any())).thenReturn(true);
    lenient().when(source.isCreateMissingRepositories()).thenReturn(true);
    lenient()
        .when(revReader.read(any(), any(), eq(RefNames.REFS_CONFIG), anyInt()))
        .thenReturn(Optional.empty());

    objectUnderTest.start();
    objectUnderTest.onEvent(event);

    verify(fetchRestApiClient, never()).initProject(any(), any(), anyLong(), any());
  }

  @Test
  public void shouldCallBatchSendObjectWhenPatchSetRefAndRefUpdateEvent() throws Exception {
    when(config.getBoolean("event", "stream-events", "enableBatchRefUpdatedEvents", false))
        .thenReturn(false);

    objectUnderTest =
        new ReplicationQueue(
            wq,
            rd,
            dis,
            sl,
            fetchClientFactory,
            refsFilter,
            () -> revReader,
            applyObjectMetrics,
            queueMetrics,
            LOCAL_INSTANCE_ID,
            config,
            applyObjectsRefsFilter,
            shutdownState);
  }

  @Test
  public void shouldCallBatchSendObjectWhenPatchSetRef() throws Exception {
    Event event = generateBatchRefUpdateEvent("refs/changes/01/1/1");
    objectUnderTest.start();
    objectUnderTest.onEvent(event);

    verify(fetchRestApiClient).callBatchSendObject(any(), any(), anyLong(), any());
  }

  @Test
  public void shouldFallbackToCallFetchWhenIOException() throws Exception {
<<<<<<< HEAD
    Event event = generateBatchRefUpdateEvent("refs/changes/01/1/meta");

=======
    RefUpdatedEvent event = new TestEvent("refs/changes/01/1/meta");
>>>>>>> 4a46c007
    objectUnderTest.start();

    when(revReader.read(any(), any(), anyString(), anyInt())).thenThrow(IOException.class);

    objectUnderTest.onEvent(event);

<<<<<<< HEAD
    verify(fetchRestApiClient).callBatchFetch(any(), any(), any());
  }

  @Test
  public void shouldFallbackToCallBatchFetchWhenLargeRef() throws Exception {
    Event event = generateBatchRefUpdateEvent("refs/changes/01/1/1");

=======
    verifyFallbackToRestApiClientFetchAsync(event);
  }

  @Test
  public void shouldFallbackToCallFetchWhenLargeRef() throws Exception {
    RefUpdatedEvent event = new TestEvent("refs/changes/01/1/1");
>>>>>>> 4a46c007
    objectUnderTest.start();

    when(revReader.read(any(), any(), anyString(), anyInt())).thenReturn(Optional.empty());

    objectUnderTest.onEvent(event);

<<<<<<< HEAD
    verify(fetchRestApiClient).callBatchFetch(any(), any(), any());
  }

  @Test
  public void
      shouldFallbackToCallBatchFetchWhenParentObjectIsMissingAndRefDoesntMatchApplyObjectsRefsFilter()
          throws Exception {
    Event event = generateBatchRefUpdateEvent("refs/changes/01/1/1");
=======
    verifyFallbackToRestApiClientFetchAsync(event);
  }

  @Test
  public void shouldFallbackToCallFetchWhenParentObjectIsMissing() throws Exception {
    RefUpdatedEvent event = new TestEvent("refs/changes/01/1/1");
>>>>>>> 4a46c007
    objectUnderTest.start();

    when(batchHttpResult.isSuccessful()).thenReturn(false);
    when(batchHttpResult.isParentObjectMissing()).thenReturn(true);

    objectUnderTest.onEvent(event);

<<<<<<< HEAD
    verify(fetchRestApiClient).callBatchFetch(any(), any(), any());
  }

  @Test
  public void
      shouldFallbackToApplyObjectsForEachRefWhenParentObjectIsMissingAndRefMatchesApplyObjectsRefFilter()
          throws Exception {
    Event event = generateBatchRefUpdateEvent("refs/changes/01/1/1", "refs/changes/02/1/1");
    objectUnderTest.start();

    when(batchHttpResult.isSuccessful()).thenReturn(false);
    when(batchHttpResult.isParentObjectMissing()).thenReturn(true);
    when(applyObjectsRefsFilter.match(any())).thenReturn(true);

    objectUnderTest.onEvent(event);

    verify(fetchRestApiClient, times(2))
        .callSendObjects(any(), anyString(), anyLong(), any(), any());
    verify(fetchRestApiClient, never()).callFetch(any(), anyString(), any());
  }

  @Test
  public void shouldFallbackToCallBatchFetchWhenParentObjectNotMissingButApplyObjectFails()
      throws Exception {
    Event event = generateBatchRefUpdateEvent("refs/changes/01/1/1");
    objectUnderTest.start();

    when(batchHttpResult.isSuccessful()).thenReturn(false);
    when(batchHttpResult.isParentObjectMissing()).thenReturn(false);
    lenient().when(httpResult.isSuccessful()).thenReturn(false);
    lenient().when(httpResult.isParentObjectMissing()).thenReturn(false);

    objectUnderTest.onEvent(event);

    verify(fetchRestApiClient).callBatchFetch(any(), any(), any());
=======
    verifyFallbackToRestApiClientFetchAsync(event);
>>>>>>> 4a46c007
  }

  @Test
  public void shouldFallbackToApplyAllParentObjectsWhenParentObjectIsMissingOnMetaRef()
      throws Exception {
    Event event = generateBatchRefUpdateEvent("refs/changes/01/1/meta");
    objectUnderTest.start();

    when(batchHttpResult.isSuccessful()).thenReturn(false);
    when(batchHttpResult.isParentObjectMissing()).thenReturn(true);

    objectUnderTest.onEvent(event);

    verify(fetchRestApiClient, times(1))
        .callSendObjects(any(), anyString(), anyLong(), revisionsDataCaptor.capture(), any());
    List<List<RevisionData>> revisionsDataValues = revisionsDataCaptor.getAllValues();
    assertThat(revisionsDataValues).hasSize(1);

    List<RevisionData> firstRevisionsValues = revisionsDataValues.get(0);
    assertThat(firstRevisionsValues).hasSize(1 + revisionDataParentObjectIds.size());
    assertThat(firstRevisionsValues).contains(revisionData);
  }

  @Test
  public void shouldFallbackToApplyAllParentObjectsWhenParentObjectIsMissingOnAllowedRefs()
      throws Exception {
    String refName = "refs/tags/test-tag";
    Event event = generateBatchRefUpdateEvent(refName);
    objectUnderTest.start();

    when(batchHttpResult.isSuccessful()).thenReturn(false);
    when(batchHttpResult.isParentObjectMissing()).thenReturn(true);
    when(applyObjectsRefsFilter.match(refName)).thenReturn(true);

    objectUnderTest.onEvent(event);

    verify(fetchRestApiClient, times(1))
        .callSendObjects(any(), anyString(), anyLong(), revisionsDataCaptor.capture(), any());
    List<List<RevisionData>> revisionsDataValues = revisionsDataCaptor.getAllValues();
    assertThat(revisionsDataValues).hasSize(1);

    List<RevisionData> firstRevisionsValues = revisionsDataValues.get(0);
    assertThat(firstRevisionsValues).hasSize(1 + revisionDataParentObjectIds.size());
    assertThat(firstRevisionsValues).contains(revisionData);
  }

  @Test
  public void shouldCallSendObjectsIfBatchedRefsNotEnabledAtSource() throws Exception {
    Event event = generateBatchRefUpdateEvent("refs/changes/01/1/1");
    when(source.enableBatchedRefs()).thenReturn(false);
    objectUnderTest.start();
    objectUnderTest.onEvent(event);

    verify(fetchRestApiClient, never()).callBatchSendObject(any(), any(), anyLong(), any());
    verify(fetchRestApiClient).callSendObjects(any(), anyString(), anyLong(), any(), any());
  }

  @Test
  public void shouldCallFetchIfBatchedRefsNotEnabledAtSource() throws Exception {
    Event event = generateBatchRefUpdateEvent("refs/changes/01/1/1");
    when(source.enableBatchedRefs()).thenReturn(false);
    when(httpResult.isSuccessful()).thenReturn(false);
    when(httpResult.isParentObjectMissing()).thenReturn(false);

    objectUnderTest.start();
    objectUnderTest.onEvent(event);

    verify(fetchRestApiClient, never()).callBatchFetch(any(), any(), any());
    verify(fetchRestApiClient).callFetch(any(), anyString(), any());
  }

  @Test
  public void shouldCallBatchFetchForAllTheRefsInTheBatchIfApplyObjectFails()
      throws Exception, URISyntaxException {
    Event event = generateBatchRefUpdateEvent("refs/changes/01/1/1", "refs/changes/02/1/1");
    when(batchHttpResult.isSuccessful()).thenReturn(false);
    when(batchHttpResult.isParentObjectMissing()).thenReturn(true);
    when(applyObjectsRefsFilter.match(any())).thenReturn(true, true);
    when(httpResult.isSuccessful()).thenReturn(true, false);

    objectUnderTest.start();
    objectUnderTest.onEvent(event);

    verify(fetchRestApiClient, times(2))
        .callSendObjects(any(), anyString(), anyLong(), any(), any());
    verify(fetchRestApiClient)
        .callBatchFetch(
            PROJECT,
            List.of("refs/changes/01/1/1", "refs/changes/02/1/1"),
            new URIish("http://localhost:18080"));
  }

  @Test
  public void shouldSkipEventWhenMultiSiteVersionRef() throws Exception {
    FileBasedConfig fileConfig =
        new FileBasedConfig(sitePaths.etc_dir.resolve("replication.config").toFile(), FS.DETECTED);
    fileConfig.setString("replication", null, "excludeRefs", "refs/multi-site/version");
    fileConfig.save();
    ReplicationConfig replicationConfig = new ReplicationFileBasedConfig(sitePaths, pluginDataPath);
    refsFilter = new ExcludedRefsFilter(replicationConfig);

    objectUnderTest =
        new ReplicationQueue(
            wq,
            rd,
            dis,
            sl,
            fetchClientFactory,
            refsFilter,
            () -> revReader,
            applyObjectMetrics,
            queueMetrics,
            LOCAL_INSTANCE_ID,
            config,
            applyObjectsRefsFilter,
            shutdownState);
    Event event = generateBatchRefUpdateEvent("refs/multi-site/version");
    objectUnderTest.onEvent(event);

    verifyNoInteractions(wq, rd, dis, sl, fetchClientFactory, accountAttribute);
  }

  @Test
  public void shouldSetShutdownStateWhenStopping() throws Exception {
    objectUnderTest.stop();
    assertThat(shutdownState.isShuttingDown()).isTrue();
  }

  @Test
  public void shouldSkipEventWhenStarredChangesRef() {
    Event event = generateBatchRefUpdateEvent("refs/starred-changes/41/2941/1000000");
    objectUnderTest.onEvent(event);

    verifyNoInteractions(wq, rd, dis, sl, fetchClientFactory, accountAttribute);
  }

  @Test
  public void shouldCallDeleteWhenReplicateProjectDeletionsTrue() {
    when(source.wouldDeleteProject(any())).thenReturn(true);

    String projectName = "testProject";
    FakeProjectDeletedEvent event = new FakeProjectDeletedEvent(projectName);

    objectUnderTest.start();
    objectUnderTest.onProjectDeleted(event);

    verify(source, times(1))
        .scheduleDeleteProject(stringCaptor.capture(), projectNameKeyCaptor.capture());
    assertThat(stringCaptor.getValue()).isEqualTo(source.getApis().get(0));
    assertThat(projectNameKeyCaptor.getValue()).isEqualTo(Project.NameKey.parse(projectName));
  }

  @Test
  public void shouldNotCallDeleteWhenProjectNotToDelete() {
    when(source.wouldDeleteProject(any())).thenReturn(false);

    FakeProjectDeletedEvent event = new FakeProjectDeletedEvent("testProject");

    objectUnderTest.start();
    objectUnderTest.onProjectDeleted(event);

    verify(source, never()).scheduleDeleteProject(any(), any());
  }

  @Test
  public void shouldScheduleUpdateHeadWhenWouldFetchProject() {
    when(source.wouldFetchProject(any())).thenReturn(true);

    String projectName = "aProject";
    String newHEAD = "newHEAD";

    objectUnderTest.start();
    objectUnderTest.onHeadUpdated(new FakeHeadUpdateEvent("oldHead", newHEAD, projectName));
    verify(source, times(1))
        .scheduleUpdateHead(any(), projectNameKeyCaptor.capture(), stringCaptor.capture());

    assertThat(stringCaptor.getValue()).isEqualTo(newHEAD);
    assertThat(projectNameKeyCaptor.getValue()).isEqualTo(Project.NameKey.parse(projectName));
  }

  @Test
  public void shouldNotScheduleUpdateHeadWhenNotWouldFetchProject() {
    when(source.wouldFetchProject(any())).thenReturn(false);

    String projectName = "aProject";
    String newHEAD = "newHEAD";

    objectUnderTest.start();
    objectUnderTest.onHeadUpdated(new FakeHeadUpdateEvent("oldHead", newHEAD, projectName));
    verify(source, never()).scheduleUpdateHead(any(), any(), any());
  }

  protected static Path createTempPath(String prefix) throws Exception {
    return createTempDirectory(prefix);
  }

  private BatchRefUpdateEvent generateBatchRefUpdateEvent(String... refs) {
    List<RefUpdateAttribute> refUpdates =
        Arrays.stream(refs)
            .map(
                ref -> {
                  RefUpdateAttribute upd = new RefUpdateAttribute();
                  upd.newRev = NEW_OBJECT_ID;
                  upd.oldRev = ObjectId.zeroId().getName();
                  upd.project = PROJECT.get();
                  upd.refName = ref;
                  return upd;
                })
            .collect(Collectors.toList());

    BatchRefUpdateEvent event =
        new BatchRefUpdateEvent(
            PROJECT, Suppliers.ofInstance(refUpdates), Suppliers.ofInstance(accountAttribute));
    event.instanceId = LOCAL_INSTANCE_ID;
    return event;
  }

  private void verifySendObjectOrdering(String firstRef, String secondRef) throws Exception {
    verify(fetchRestApiClient)
        .callBatchSendObject(any(), batchRefsCaptor.capture(), anyLong(), any());
    List<BatchApplyObjectData> batchRefs = batchRefsCaptor.getValue();

    assertThat(batchRefs.get(0).refName()).isEqualTo(firstRef);
    assertThat(batchRefs.get(1).refName()).isEqualTo(secondRef);
  }

  private class TestEvent extends RefUpdatedEvent {

    public TestEvent() {
      this(TEST_REF_NAME);
    }

    public TestEvent(String refName) {
      this(
          refName,
          "defaultProject",
          ObjectId.fromString("3c1ddc050d7906adb0e29bc3bc46af8749b2f63b"));
    }

    public TestEvent(String refName, String projectName, ObjectId newObjectId) {
      RefUpdateAttribute upd = new RefUpdateAttribute();
      upd.newRev = newObjectId.getName();
      upd.oldRev = ObjectId.zeroId().getName();
      upd.project = projectName;
      upd.refName = refName;
      this.refUpdate = Suppliers.ofInstance(upd);
      this.instanceId = LOCAL_INSTANCE_ID;
    }
  }

  private class FakeProjectDeletedEvent implements ProjectDeletedListener.Event {
    private String projectName;

    public FakeProjectDeletedEvent(String projectName) {
      this.projectName = projectName;
    }

    @Override
    public NotifyHandling getNotify() {
      return null;
    }

    @Override
    public String getProjectName() {
      return projectName;
    }
  }

  private void verifyFallbackToRestApiClientFetchAsync(RefUpdatedEvent event) throws IOException {
    verify(fetchRestApiClient)
        .callFetch(
            eq(event.getProjectNameKey()),
            eq(event.getRefName()),
            any(URIish.class),
            any(Long.class),
            eq(FetchRestApiClient.FORCE_ASYNC));
  }
}<|MERGE_RESOLUTION|>--- conflicted
+++ resolved
@@ -173,12 +173,10 @@
         .thenReturn(successfulHttpResult);
     when(successfulHttpResult.isSuccessful()).thenReturn(true);
     when(httpResult.isSuccessful()).thenReturn(true);
-<<<<<<< HEAD
     when(batchHttpResult.isSuccessful()).thenReturn(true);
     when(fetchHttpResult.isSuccessful()).thenReturn(true);
     when(batchFetchHttpResult.isSuccessful()).thenReturn(true);
-=======
->>>>>>> 4a46c007
+
     when(httpResult.isProjectMissing(any())).thenReturn(false);
     when(batchHttpResult.isProjectMissing(any())).thenReturn(false);
     when(applyObjectsRefsFilter.match(any())).thenReturn(false);
@@ -340,19 +338,14 @@
 
   @Test
   public void shouldFallbackToCallFetchWhenIOException() throws Exception {
-<<<<<<< HEAD
     Event event = generateBatchRefUpdateEvent("refs/changes/01/1/meta");
 
-=======
-    RefUpdatedEvent event = new TestEvent("refs/changes/01/1/meta");
->>>>>>> 4a46c007
     objectUnderTest.start();
 
     when(revReader.read(any(), any(), anyString(), anyInt())).thenThrow(IOException.class);
 
     objectUnderTest.onEvent(event);
 
-<<<<<<< HEAD
     verify(fetchRestApiClient).callBatchFetch(any(), any(), any());
   }
 
@@ -360,21 +353,12 @@
   public void shouldFallbackToCallBatchFetchWhenLargeRef() throws Exception {
     Event event = generateBatchRefUpdateEvent("refs/changes/01/1/1");
 
-=======
-    verifyFallbackToRestApiClientFetchAsync(event);
-  }
-
-  @Test
-  public void shouldFallbackToCallFetchWhenLargeRef() throws Exception {
-    RefUpdatedEvent event = new TestEvent("refs/changes/01/1/1");
->>>>>>> 4a46c007
     objectUnderTest.start();
 
     when(revReader.read(any(), any(), anyString(), anyInt())).thenReturn(Optional.empty());
 
     objectUnderTest.onEvent(event);
 
-<<<<<<< HEAD
     verify(fetchRestApiClient).callBatchFetch(any(), any(), any());
   }
 
@@ -383,14 +367,6 @@
       shouldFallbackToCallBatchFetchWhenParentObjectIsMissingAndRefDoesntMatchApplyObjectsRefsFilter()
           throws Exception {
     Event event = generateBatchRefUpdateEvent("refs/changes/01/1/1");
-=======
-    verifyFallbackToRestApiClientFetchAsync(event);
-  }
-
-  @Test
-  public void shouldFallbackToCallFetchWhenParentObjectIsMissing() throws Exception {
-    RefUpdatedEvent event = new TestEvent("refs/changes/01/1/1");
->>>>>>> 4a46c007
     objectUnderTest.start();
 
     when(batchHttpResult.isSuccessful()).thenReturn(false);
@@ -398,7 +374,6 @@
 
     objectUnderTest.onEvent(event);
 
-<<<<<<< HEAD
     verify(fetchRestApiClient).callBatchFetch(any(), any(), any());
   }
 
@@ -434,9 +409,6 @@
     objectUnderTest.onEvent(event);
 
     verify(fetchRestApiClient).callBatchFetch(any(), any(), any());
-=======
-    verifyFallbackToRestApiClientFetchAsync(event);
->>>>>>> 4a46c007
   }
 
   @Test
