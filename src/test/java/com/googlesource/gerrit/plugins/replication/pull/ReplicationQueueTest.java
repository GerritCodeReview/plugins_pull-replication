--- conflicted
+++ resolved
@@ -98,8 +98,8 @@
   @Mock AccountAttribute accountAttribute;
   @Mock RevisionReader revReader;
   @Mock RevisionData revisionData;
+  @Mock HttpResult fetchHttpResult;
   @Mock HttpResult successfulHttpResult;
-  @Mock HttpResult fetchHttpResult;
   @Mock HttpResult batchFetchHttpResult;
   @Mock RevisionData revisionDataWithParents;
   List<ObjectId> revisionDataParentObjectIds;
@@ -168,18 +168,14 @@
         .when(fetchRestApiClient.callBatchSendObject(any(), any(), anyLong(), any()))
         .thenReturn(batchHttpResult);
     when(fetchRestApiClient.callFetch(any(), anyString(), any())).thenReturn(fetchHttpResult);
-<<<<<<< HEAD
     when(fetchRestApiClient.callBatchFetch(any(), any(), any())).thenReturn(batchFetchHttpResult);
-    when(fetchRestApiClient.initProject(any(), any())).thenReturn(successfulHttpResult);
-=======
-    when(fetchRestApiClient.initProject(any(), any(), anyLong(), any()))
-        .thenReturn(successfulHttpResult);
->>>>>>> b4be880d
-    when(successfulHttpResult.isSuccessful()).thenReturn(true);
     when(httpResult.isSuccessful()).thenReturn(true);
     when(batchHttpResult.isSuccessful()).thenReturn(true);
     when(fetchHttpResult.isSuccessful()).thenReturn(true);
     when(batchFetchHttpResult.isSuccessful()).thenReturn(true);
+    when(fetchRestApiClient.initProject(any(), any(), anyLong(), any()))
+        .thenReturn(successfulHttpResult);
+    when(successfulHttpResult.isSuccessful()).thenReturn(true);
     when(httpResult.isProjectMissing(any())).thenReturn(false);
     when(batchHttpResult.isProjectMissing(any())).thenReturn(false);
     when(applyObjectsRefsFilter.match(any())).thenReturn(false);
@@ -294,10 +290,12 @@
   @Test
   public void shouldNotCallInitProjectWhenProjectWithoutConfiguration() throws Exception {
     Event event = new TestEvent("refs/changes/01/1/meta");
-    when(httpResult.isSuccessful()).thenReturn(false);
-    when(httpResult.isProjectMissing(any())).thenReturn(true);
-    when(source.isCreateMissingRepositories()).thenReturn(true);
-    when(revReader.read(any(), any(), eq(RefNames.REFS_CONFIG), anyInt()))
+    lenient().when(httpResult.isSuccessful()).thenReturn(false);
+
+    lenient().when(httpResult.isProjectMissing(any())).thenReturn(true);
+    lenient().when(source.isCreateMissingRepositories()).thenReturn(true);
+    lenient()
+        .when(revReader.read(any(), any(), eq(RefNames.REFS_CONFIG), anyInt()))
         .thenReturn(Optional.empty());
 
     objectUnderTest.start();
