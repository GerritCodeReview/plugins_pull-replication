--- conflicted
+++ resolved
@@ -56,17 +56,13 @@
 import com.googlesource.gerrit.plugins.replication.pull.filter.ApplyObjectsRefsFilter;
 import com.googlesource.gerrit.plugins.replication.pull.filter.ExcludedRefsFilter;
 import java.io.IOException;
-import java.net.URISyntaxException;
 import java.nio.file.Path;
 import java.util.Arrays;
 import java.util.List;
 import java.util.Optional;
-<<<<<<< HEAD
 import java.util.stream.Collectors;
 import org.eclipse.jgit.errors.LargeObjectException;
 import org.eclipse.jgit.lib.Config;
-=======
->>>>>>> ee6ccf44
 import org.eclipse.jgit.lib.ObjectId;
 import org.eclipse.jgit.storage.file.FileBasedConfig;
 import org.eclipse.jgit.transport.URIish;
@@ -204,8 +200,7 @@
   }
 
   @Test
-<<<<<<< HEAD
-  public void shouldCallBatchSendObjectWhenMetaRef() throws IOException {
+  public void shouldCallBatchSendObjectWhenMetaRef() throws Exception {
     Event event = generateBatchRefUpdateEvent("refs/changes/01/1/meta");
     objectUnderTest.start();
     objectUnderTest.onEvent(event);
@@ -234,9 +229,6 @@
             applyObjectsRefsFilter,
             shutdownState);
 
-=======
-  public void shouldCallSendObjectWhenMetaRef() throws Exception {
->>>>>>> ee6ccf44
     Event event = new TestEvent("refs/changes/01/1/meta");
     objectUnderTest.start();
     objectUnderTest.onEvent(event);
@@ -245,13 +237,8 @@
   }
 
   @Test
-<<<<<<< HEAD
-  public void shouldIgnoreEventWhenIsNotLocalInstanceId() throws IOException {
+  public void shouldIgnoreEventWhenIsNotLocalInstanceId() throws Exception {
     Event event = generateBatchRefUpdateEvent(TEST_REF_NAME);
-=======
-  public void shouldIgnoreEventWhenIsNotLocalInstanceId() throws Exception {
-    Event event = new TestEvent();
->>>>>>> ee6ccf44
     event.instanceId = FOREIGN_INSTANCE_ID;
     objectUnderTest.start();
     objectUnderTest.onEvent(event);
@@ -260,17 +247,10 @@
   }
 
   @Test
-<<<<<<< HEAD
-  public void shouldCallInitProjectWhenProjectIsMissing() throws IOException {
+  public void shouldCallInitProjectWhenProjectIsMissing() throws Exception {
     Event event = generateBatchRefUpdateEvent("refs/changes/01/1/meta");
     when(batchHttpResult.isSuccessful()).thenReturn(false);
     when(batchHttpResult.isProjectMissing(any())).thenReturn(true);
-=======
-  public void shouldCallInitProjectWhenProjectIsMissing() throws Exception {
-    Event event = new TestEvent("refs/changes/01/1/meta");
-    when(httpResult.isSuccessful()).thenReturn(false);
-    when(httpResult.isProjectMissing(any())).thenReturn(true);
->>>>>>> ee6ccf44
     when(source.isCreateMissingRepositories()).thenReturn(true);
 
     objectUnderTest.start();
@@ -280,8 +260,7 @@
   }
 
   @Test
-<<<<<<< HEAD
-  public void shouldCallSendObjectReorderingRefsHavingMetaAtTheEnd() throws IOException {
+  public void shouldCallSendObjectReorderingRefsHavingMetaAtTheEnd() throws Exception {
     Event event = generateBatchRefUpdateEvent("refs/changes/01/1/meta", "refs/changes/01/1/1");
     objectUnderTest.start();
     objectUnderTest.onEvent(event);
@@ -289,7 +268,7 @@
   }
 
   @Test
-  public void shouldCallSendObjectKeepingMetaAtTheEnd() throws IOException {
+  public void shouldCallSendObjectKeepingMetaAtTheEnd() throws Exception {
     Event event = generateBatchRefUpdateEvent("refs/changes/01/1/1", "refs/changes/01/1/meta");
     objectUnderTest.start();
     objectUnderTest.onEvent(event);
@@ -303,12 +282,6 @@
     when(batchHttpResult.isProjectMissing(any())).thenReturn(true);
     lenient().when(httpResult.isSuccessful()).thenReturn(false);
     lenient().when(httpResult.isProjectMissing(any())).thenReturn(true);
-=======
-  public void shouldNotCallInitProjectWhenReplicateNewRepositoriesNotSet() throws Exception {
-    Event event = new TestEvent("refs/changes/01/1/meta");
-    when(httpResult.isSuccessful()).thenReturn(false);
-    when(httpResult.isProjectMissing(any())).thenReturn(true);
->>>>>>> ee6ccf44
     when(source.isCreateMissingRepositories()).thenReturn(false);
 
     objectUnderTest.start();
@@ -318,8 +291,7 @@
   }
 
   @Test
-<<<<<<< HEAD
-  public void shouldCallBatchSendObjectWhenPatchSetRefAndRefUpdateEvent() throws IOException {
+  public void shouldCallBatchSendObjectWhenPatchSetRefAndRefUpdateEvent() throws Exception {
     when(config.getBoolean("event", "stream-events", "enableBatchRefUpdatedEvents", false))
         .thenReturn(false);
 
@@ -339,9 +311,6 @@
             applyObjectsRefsFilter,
             shutdownState);
 
-=======
-  public void shouldCallSendObjectWhenPatchSetRef() throws Exception {
->>>>>>> ee6ccf44
     Event event = new TestEvent("refs/changes/01/1/1");
     objectUnderTest.start();
     objectUnderTest.onEvent(event);
@@ -350,8 +319,7 @@
   }
 
   @Test
-<<<<<<< HEAD
-  public void shouldCallBatchSendObjectWhenPatchSetRef() throws IOException {
+  public void shouldCallBatchSendObjectWhenPatchSetRef() throws Exception {
     Event event = generateBatchRefUpdateEvent("refs/changes/01/1/1");
     objectUnderTest.start();
     objectUnderTest.onEvent(event);
@@ -363,10 +331,6 @@
   public void shouldFallbackToCallBatchFetchWhenIOException()
       throws IOException, LargeObjectException, RefUpdateException {
     Event event = generateBatchRefUpdateEvent("refs/changes/01/1/meta");
-=======
-  public void shouldFallbackToCallFetchWhenIOException() throws Exception {
-    Event event = new TestEvent("refs/changes/01/1/meta");
->>>>>>> ee6ccf44
     objectUnderTest.start();
 
     when(revReader.read(any(), any(), anyString(), anyInt())).thenThrow(IOException.class);
@@ -377,14 +341,8 @@
   }
 
   @Test
-<<<<<<< HEAD
-  public void shouldFallbackToCallBatchFetchWhenLargeRef()
-      throws IOException, LargeObjectException, RefUpdateException {
+  public void shouldFallbackToCallBatchFetchWhenLargeRef() throws Exception {
     Event event = generateBatchRefUpdateEvent("refs/changes/01/1/1");
-=======
-  public void shouldFallbackToCallFetchWhenLargeRef() throws Exception {
-    Event event = new TestEvent("refs/changes/01/1/1");
->>>>>>> ee6ccf44
     objectUnderTest.start();
 
     when(revReader.read(any(), any(), anyString(), anyInt())).thenReturn(Optional.empty());
@@ -395,15 +353,10 @@
   }
 
   @Test
-<<<<<<< HEAD
   public void
       shouldFallbackToCallBatchFetchWhenParentObjectIsMissingAndRefDoesntMatchApplyObjectsRefsFilter()
-          throws IOException {
+          throws Exception {
     Event event = generateBatchRefUpdateEvent("refs/changes/01/1/1");
-=======
-  public void shouldFallbackToCallFetchWhenParentObjectIsMissing() throws Exception {
-    Event event = new TestEvent("refs/changes/01/1/1");
->>>>>>> ee6ccf44
     objectUnderTest.start();
 
     when(batchHttpResult.isSuccessful()).thenReturn(false);
@@ -415,16 +368,10 @@
   }
 
   @Test
-<<<<<<< HEAD
   public void
       shouldFallbackToApplyObjectsForEachRefWhenParentObjectIsMissingAndRefMatchesApplyObjectsRefFilter()
-          throws IOException {
+          throws Exception {
     Event event = generateBatchRefUpdateEvent("refs/changes/01/1/1", "refs/changes/02/1/1");
-=======
-  public void shouldFallbackToApplyAllParentObjectsWhenParentObjectIsMissingOnMetaRef()
-      throws Exception {
-    Event event = new TestEvent("refs/changes/01/1/meta");
->>>>>>> ee6ccf44
     objectUnderTest.start();
 
     when(batchHttpResult.isSuccessful()).thenReturn(false);
@@ -440,7 +387,7 @@
 
   @Test
   public void shouldFallbackToCallBatchFetchWhenParentObjectNotMissingButApplyObjectFails()
-      throws IOException {
+      throws Exception {
     Event event = generateBatchRefUpdateEvent("refs/changes/01/1/1");
     objectUnderTest.start();
 
@@ -456,7 +403,7 @@
 
   @Test
   public void shouldFallbackToApplyAllParentObjectsWhenParentObjectIsMissingOnMetaRef()
-      throws IOException {
+      throws Exception {
     Event event = generateBatchRefUpdateEvent("refs/changes/01/1/meta");
     objectUnderTest.start();
 
@@ -477,11 +424,7 @@
 
   @Test
   public void shouldFallbackToApplyAllParentObjectsWhenParentObjectIsMissingOnAllowedRefs()
-<<<<<<< HEAD
-      throws IOException {
-=======
       throws Exception {
->>>>>>> ee6ccf44
     String refName = "refs/tags/test-tag";
     Event event = generateBatchRefUpdateEvent(refName);
     objectUnderTest.start();
@@ -503,7 +446,7 @@
   }
 
   @Test
-  public void shouldCallSendObjectsIfBatchedRefsNotEnabledAtSource() throws IOException {
+  public void shouldCallSendObjectsIfBatchedRefsNotEnabledAtSource() throws Exception {
     Event event = generateBatchRefUpdateEvent("refs/changes/01/1/1");
     when(source.enableBatchedRefs()).thenReturn(false);
     objectUnderTest.start();
@@ -514,7 +457,7 @@
   }
 
   @Test
-  public void shouldCallFetchIfBatchedRefsNotEnabledAtSource() throws IOException {
+  public void shouldCallFetchIfBatchedRefsNotEnabledAtSource() throws Exception {
     Event event = generateBatchRefUpdateEvent("refs/changes/01/1/1");
     when(source.enableBatchedRefs()).thenReturn(false);
     when(httpResult.isSuccessful()).thenReturn(false);
@@ -528,8 +471,7 @@
   }
 
   @Test
-  public void shouldCallBatchFetchForAllTheRefsInTheBatchIfApplyObjectFails()
-      throws IOException, URISyntaxException {
+  public void shouldCallBatchFetchForAllTheRefsInTheBatchIfApplyObjectFails() throws Exception {
     Event event = generateBatchRefUpdateEvent("refs/changes/01/1/1", "refs/changes/02/1/1");
     when(batchHttpResult.isSuccessful()).thenReturn(false);
     when(batchHttpResult.isParentObjectMissing()).thenReturn(true);
