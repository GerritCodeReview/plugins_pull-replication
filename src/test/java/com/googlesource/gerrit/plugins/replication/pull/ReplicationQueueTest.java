--- conflicted
+++ resolved
@@ -61,12 +61,8 @@
 import java.util.Arrays;
 import java.util.List;
 import java.util.Optional;
-<<<<<<< HEAD
 import java.util.stream.Collectors;
-import org.eclipse.jgit.errors.LargeObjectException;
 import org.eclipse.jgit.lib.Config;
-=======
->>>>>>> 28172110
 import org.eclipse.jgit.lib.ObjectId;
 import org.eclipse.jgit.storage.file.FileBasedConfig;
 import org.eclipse.jgit.transport.URIish;
@@ -204,8 +200,7 @@
   }
 
   @Test
-<<<<<<< HEAD
-  public void shouldCallBatchSendObjectWhenMetaRef() throws IOException {
+  public void shouldCallBatchSendObjectWhenMetaRef() throws Exception {
     Event event = generateBatchRefUpdateEvent("refs/changes/01/1/meta");
     objectUnderTest.start();
     objectUnderTest.onEvent(event);
@@ -214,7 +209,7 @@
   }
 
   @Test
-  public void shouldCallSendObjectWhenMetaRefAndRefUpdateEvent() throws IOException {
+  public void shouldCallSendObjectWhenMetaRefAndRefUpdateEvent() throws Exception {
     when(config.getBoolean("event", "stream-events", "enableBatchRefUpdatedEvents", false))
         .thenReturn(false);
 
@@ -233,10 +228,10 @@
             config,
             applyObjectsRefsFilter,
             shutdownState);
-
-=======
+  }
+
+  @Test
   public void shouldCallSendObjectWhenMetaRef() throws Exception {
->>>>>>> 28172110
     Event event = new TestEvent("refs/changes/01/1/meta");
     objectUnderTest.start();
     objectUnderTest.onEvent(event);
@@ -245,13 +240,8 @@
   }
 
   @Test
-<<<<<<< HEAD
-  public void shouldIgnoreEventWhenIsNotLocalInstanceId() throws IOException {
+  public void shouldIgnoreEventWhenIsNotLocalInstanceId() throws Exception {
     Event event = generateBatchRefUpdateEvent(TEST_REF_NAME);
-=======
-  public void shouldIgnoreEventWhenIsNotLocalInstanceId() throws Exception {
-    Event event = new TestEvent();
->>>>>>> 28172110
     event.instanceId = FOREIGN_INSTANCE_ID;
     objectUnderTest.start();
     objectUnderTest.onEvent(event);
@@ -260,17 +250,10 @@
   }
 
   @Test
-<<<<<<< HEAD
-  public void shouldCallInitProjectWhenProjectIsMissing() throws IOException {
+  public void shouldCallInitProjectWhenProjectIsMissing() throws Exception {
     Event event = generateBatchRefUpdateEvent("refs/changes/01/1/meta");
     when(batchHttpResult.isSuccessful()).thenReturn(false);
     when(batchHttpResult.isProjectMissing(any())).thenReturn(true);
-=======
-  public void shouldCallInitProjectWhenProjectIsMissing() throws Exception {
-    Event event = new TestEvent("refs/changes/01/1/meta");
-    when(httpResult.isSuccessful()).thenReturn(false);
-    when(httpResult.isProjectMissing(any())).thenReturn(true);
->>>>>>> 28172110
     when(source.isCreateMissingRepositories()).thenReturn(true);
 
     objectUnderTest.start();
@@ -280,8 +263,7 @@
   }
 
   @Test
-<<<<<<< HEAD
-  public void shouldCallSendObjectReorderingRefsHavingMetaAtTheEnd() throws IOException {
+  public void shouldCallSendObjectReorderingRefsHavingMetaAtTheEnd() throws Exception {
     Event event = generateBatchRefUpdateEvent("refs/changes/01/1/meta", "refs/changes/01/1/1");
     objectUnderTest.start();
     objectUnderTest.onEvent(event);
@@ -289,7 +271,7 @@
   }
 
   @Test
-  public void shouldCallSendObjectKeepingMetaAtTheEnd() throws IOException {
+  public void shouldCallSendObjectKeepingMetaAtTheEnd() throws Exception {
     Event event = generateBatchRefUpdateEvent("refs/changes/01/1/1", "refs/changes/01/1/meta");
     objectUnderTest.start();
     objectUnderTest.onEvent(event);
@@ -297,18 +279,10 @@
   }
 
   @Test
-  public void shouldNotCallInitProjectWhenReplicateNewRepositoriesNotSet() throws IOException {
-    Event event = generateBatchRefUpdateEvent("refs/changes/01/1/meta");
-    when(batchHttpResult.isSuccessful()).thenReturn(false);
-    when(batchHttpResult.isProjectMissing(any())).thenReturn(true);
-    lenient().when(httpResult.isSuccessful()).thenReturn(false);
-    lenient().when(httpResult.isProjectMissing(any())).thenReturn(true);
-=======
   public void shouldNotCallInitProjectWhenReplicateNewRepositoriesNotSet() throws Exception {
     Event event = new TestEvent("refs/changes/01/1/meta");
     when(httpResult.isSuccessful()).thenReturn(false);
     when(httpResult.isProjectMissing(any())).thenReturn(true);
->>>>>>> 28172110
     when(source.isCreateMissingRepositories()).thenReturn(false);
 
     objectUnderTest.start();
@@ -318,8 +292,7 @@
   }
 
   @Test
-<<<<<<< HEAD
-  public void shouldCallBatchSendObjectWhenPatchSetRefAndRefUpdateEvent() throws IOException {
+  public void shouldCallBatchSendObjectWhenPatchSetRefAndRefUpdateEvent() throws Exception {
     when(config.getBoolean("event", "stream-events", "enableBatchRefUpdatedEvents", false))
         .thenReturn(false);
 
@@ -338,10 +311,10 @@
             config,
             applyObjectsRefsFilter,
             shutdownState);
-
-=======
+  }
+
+  @Test
   public void shouldCallSendObjectWhenPatchSetRef() throws Exception {
->>>>>>> 28172110
     Event event = new TestEvent("refs/changes/01/1/1");
     objectUnderTest.start();
     objectUnderTest.onEvent(event);
@@ -350,8 +323,7 @@
   }
 
   @Test
-<<<<<<< HEAD
-  public void shouldCallBatchSendObjectWhenPatchSetRef() throws IOException {
+  public void shouldCallBatchSendObjectWhenPatchSetRef() throws Exception {
     Event event = generateBatchRefUpdateEvent("refs/changes/01/1/1");
     objectUnderTest.start();
     objectUnderTest.onEvent(event);
@@ -360,13 +332,14 @@
   }
 
   @Test
-  public void shouldFallbackToCallBatchFetchWhenIOException()
-      throws IOException, LargeObjectException, RefUpdateException {
+  public void shouldFallbackToCallBatchFetchWhenIOException() throws Exception {
     Event event = generateBatchRefUpdateEvent("refs/changes/01/1/meta");
-=======
+  }
+
+  @Test
   public void shouldFallbackToCallFetchWhenIOException() throws Exception {
     Event event = new TestEvent("refs/changes/01/1/meta");
->>>>>>> 28172110
+
     objectUnderTest.start();
 
     when(revReader.read(any(), any(), anyString(), anyInt())).thenThrow(IOException.class);
@@ -377,14 +350,9 @@
   }
 
   @Test
-<<<<<<< HEAD
-  public void shouldFallbackToCallBatchFetchWhenLargeRef()
-      throws IOException, LargeObjectException, RefUpdateException {
+  public void shouldFallbackToCallBatchFetchWhenLargeRef() throws Exception {
     Event event = generateBatchRefUpdateEvent("refs/changes/01/1/1");
-=======
-  public void shouldFallbackToCallFetchWhenLargeRef() throws Exception {
-    Event event = new TestEvent("refs/changes/01/1/1");
->>>>>>> 28172110
+
     objectUnderTest.start();
 
     when(revReader.read(any(), any(), anyString(), anyInt())).thenReturn(Optional.empty());
@@ -395,15 +363,10 @@
   }
 
   @Test
-<<<<<<< HEAD
   public void
       shouldFallbackToCallBatchFetchWhenParentObjectIsMissingAndRefDoesntMatchApplyObjectsRefsFilter()
-          throws IOException {
+          throws Exception {
     Event event = generateBatchRefUpdateEvent("refs/changes/01/1/1");
-=======
-  public void shouldFallbackToCallFetchWhenParentObjectIsMissing() throws Exception {
-    Event event = new TestEvent("refs/changes/01/1/1");
->>>>>>> 28172110
     objectUnderTest.start();
 
     when(batchHttpResult.isSuccessful()).thenReturn(false);
@@ -415,16 +378,10 @@
   }
 
   @Test
-<<<<<<< HEAD
   public void
       shouldFallbackToApplyObjectsForEachRefWhenParentObjectIsMissingAndRefMatchesApplyObjectsRefFilter()
-          throws IOException {
+          throws Exception {
     Event event = generateBatchRefUpdateEvent("refs/changes/01/1/1", "refs/changes/02/1/1");
-=======
-  public void shouldFallbackToApplyAllParentObjectsWhenParentObjectIsMissingOnMetaRef()
-      throws Exception {
-    Event event = new TestEvent("refs/changes/01/1/meta");
->>>>>>> 28172110
     objectUnderTest.start();
 
     when(batchHttpResult.isSuccessful()).thenReturn(false);
@@ -440,7 +397,7 @@
 
   @Test
   public void shouldFallbackToCallBatchFetchWhenParentObjectNotMissingButApplyObjectFails()
-      throws IOException {
+      throws Exception {
     Event event = generateBatchRefUpdateEvent("refs/changes/01/1/1");
     objectUnderTest.start();
 
@@ -456,7 +413,7 @@
 
   @Test
   public void shouldFallbackToApplyAllParentObjectsWhenParentObjectIsMissingOnMetaRef()
-      throws IOException {
+      throws Exception {
     Event event = generateBatchRefUpdateEvent("refs/changes/01/1/meta");
     objectUnderTest.start();
 
@@ -477,11 +434,7 @@
 
   @Test
   public void shouldFallbackToApplyAllParentObjectsWhenParentObjectIsMissingOnAllowedRefs()
-<<<<<<< HEAD
-      throws IOException {
-=======
       throws Exception {
->>>>>>> 28172110
     String refName = "refs/tags/test-tag";
     Event event = generateBatchRefUpdateEvent(refName);
     objectUnderTest.start();
@@ -503,7 +456,7 @@
   }
 
   @Test
-  public void shouldCallSendObjectsIfBatchedRefsNotEnabledAtSource() throws IOException {
+  public void shouldCallSendObjectsIfBatchedRefsNotEnabledAtSource() throws Exception {
     Event event = generateBatchRefUpdateEvent("refs/changes/01/1/1");
     when(source.enableBatchedRefs()).thenReturn(false);
     objectUnderTest.start();
@@ -514,7 +467,7 @@
   }
 
   @Test
-  public void shouldCallFetchIfBatchedRefsNotEnabledAtSource() throws IOException {
+  public void shouldCallFetchIfBatchedRefsNotEnabledAtSource() throws Exception {
     Event event = generateBatchRefUpdateEvent("refs/changes/01/1/1");
     when(source.enableBatchedRefs()).thenReturn(false);
     when(httpResult.isSuccessful()).thenReturn(false);
@@ -529,7 +482,7 @@
 
   @Test
   public void shouldCallBatchFetchForAllTheRefsInTheBatchIfApplyObjectFails()
-      throws IOException, URISyntaxException {
+      throws Exception, URISyntaxException {
     Event event = generateBatchRefUpdateEvent("refs/changes/01/1/1", "refs/changes/02/1/1");
     when(batchHttpResult.isSuccessful()).thenReturn(false);
     when(batchHttpResult.isParentObjectMissing()).thenReturn(true);
@@ -673,7 +626,7 @@
     return event;
   }
 
-  private void verifySendObjectOrdering(String firstRef, String secondRef) throws IOException {
+  private void verifySendObjectOrdering(String firstRef, String secondRef) throws Exception {
     verify(fetchRestApiClient)
         .callBatchSendObject(any(), batchRefsCaptor.capture(), anyLong(), any());
     List<BatchApplyObjectData> batchRefs = batchRefsCaptor.getValue();
