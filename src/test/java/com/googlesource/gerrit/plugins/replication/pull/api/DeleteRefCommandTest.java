// Copyright (C) 2022 The Android Open Source Project
//
// Licensed under the Apache License, Version 2.0 (the "License");
// you may not use this file except in compliance with the License.
// You may obtain a copy of the License at
//
// http://www.apache.org/licenses/LICENSE-2.0
//
// Unless required by applicable law or agreed to in writing, software
// distributed under the License is distributed on an "AS IS" BASIS,
// WITHOUT WARRANTIES OR CONDITIONS OF ANY KIND, either express or implied.
// See the License for the specific language governing permissions and
// limitations under the License.

package com.googlesource.gerrit.plugins.replication.pull.api;

import static com.google.common.truth.Truth.assertThat;
import static org.mockito.Mockito.any;
import static org.mockito.Mockito.anyString;
import static org.mockito.Mockito.verify;
import static org.mockito.Mockito.when;

import com.google.gerrit.entities.Project;
import com.google.gerrit.entities.Project.NameKey;
import com.google.gerrit.extensions.registration.DynamicItem;
import com.google.gerrit.server.events.Event;
import com.google.gerrit.server.events.EventDispatcher;
import com.google.gerrit.server.git.LocalDiskRepositoryManager;
import com.google.gerrit.server.project.ProjectCache;
import com.google.gerrit.server.project.ProjectState;
import com.googlesource.gerrit.plugins.replication.pull.FetchRefReplicatedEvent;
import com.googlesource.gerrit.plugins.replication.pull.LocalGitRepositoryManagerProvider;
import com.googlesource.gerrit.plugins.replication.pull.PullReplicationStateLogger;
import com.googlesource.gerrit.plugins.replication.pull.Source;
import com.googlesource.gerrit.plugins.replication.pull.SourcesCollection;
import com.googlesource.gerrit.plugins.replication.pull.fetch.ApplyObject;
import java.util.Optional;
import org.eclipse.jgit.lib.Ref;
import org.eclipse.jgit.lib.RefDatabase;
import org.eclipse.jgit.lib.RefUpdate;
import org.eclipse.jgit.lib.RefUpdate.Result;
import org.eclipse.jgit.lib.Repository;
import org.eclipse.jgit.transport.URIish;
import org.junit.Before;
import org.junit.Test;
import org.junit.runner.RunWith;
import org.mockito.ArgumentCaptor;
import org.mockito.Captor;
import org.mockito.Mock;
import org.mockito.junit.MockitoJUnitRunner;

@RunWith(MockitoJUnitRunner.class)
public class DeleteRefCommandTest {
  private static final String TEST_SOURCE_LABEL = "test-source-label";
  private static final String TEST_REF_NAME = "refs/changes/01/1/1";
  private static final NameKey TEST_PROJECT_NAME = Project.nameKey("test-project");
  private static URIish TEST_REMOTE_URI;

  @Mock private PullReplicationStateLogger fetchStateLog;
  @Mock private DynamicItem<EventDispatcher> eventDispatcherDataItem;
  @Mock private EventDispatcher eventDispatcher;
  @Mock private ProjectCache projectCache;
  @Mock private ApplyObject applyObject;
  @Mock private ProjectState projectState;
<<<<<<< HEAD
  @Mock private SourcesCollection sourceCollection;
  @Mock private Source source;
  @Mock private PermissionBackend permissionBackend;
  @Mock private WithUser currentUser;
  @Mock private ForProject forProject;
  @Mock private ForRef forRef;
=======
>>>>>>> 8a3d8640
  @Mock private LocalDiskRepositoryManager gitManager;
  @Mock private RefUpdate refUpdate;
  @Mock private Repository repository;
  @Mock private Ref currentRef;
  @Mock private RefDatabase refDb;
  @Captor ArgumentCaptor<Event> eventCaptor;

  private DeleteRefCommand objectUnderTest;

  @Before
  public void setup() throws Exception {
    when(eventDispatcherDataItem.get()).thenReturn(eventDispatcher);
    when(projectCache.get(any())).thenReturn(Optional.of(projectState));
<<<<<<< HEAD
    when(sourceCollection.getByRemoteName(TEST_SOURCE_LABEL)).thenReturn(Optional.of(source));
    TEST_REMOTE_URI = new URIish("git://some.remote.uri");
    when(source.getURI(TEST_PROJECT_NAME)).thenReturn(TEST_REMOTE_URI);
    when(permissionBackend.currentUser()).thenReturn(currentUser);
    when(currentUser.project(any())).thenReturn(forProject);
    when(forProject.ref(any())).thenReturn(forRef);
=======
>>>>>>> 8a3d8640
    when(gitManager.openRepository(any())).thenReturn(repository);
    when(repository.updateRef(any())).thenReturn(refUpdate);
    when(repository.getRefDatabase()).thenReturn(refDb);
    when(refDb.exactRef(anyString())).thenReturn(currentRef);
    when(refUpdate.delete()).thenReturn(Result.FORCED);

    objectUnderTest =
        new DeleteRefCommand(
            fetchStateLog,
            projectCache,
            sourceCollection,
            applyObject,
            eventDispatcherDataItem,
            new LocalGitRepositoryManagerProvider(gitManager));
  }

  @Test
  public void shouldSendEventWhenDeletingRef() throws Exception {
    objectUnderTest.deleteRef(TEST_PROJECT_NAME, TEST_REF_NAME, TEST_SOURCE_LABEL);

    verify(eventDispatcher).postEvent(eventCaptor.capture());
    Event sentEvent = eventCaptor.getValue();
    assertThat(sentEvent).isInstanceOf(FetchRefReplicatedEvent.class);
    FetchRefReplicatedEvent fetchEvent = (FetchRefReplicatedEvent) sentEvent;
    assertThat(fetchEvent.getProjectNameKey()).isEqualTo(TEST_PROJECT_NAME);
    assertThat(fetchEvent.getRefName()).isEqualTo(TEST_REF_NAME);
  }
}<|MERGE_RESOLUTION|>--- conflicted
+++ resolved
@@ -62,15 +62,12 @@
   @Mock private ProjectCache projectCache;
   @Mock private ApplyObject applyObject;
   @Mock private ProjectState projectState;
-<<<<<<< HEAD
   @Mock private SourcesCollection sourceCollection;
   @Mock private Source source;
   @Mock private PermissionBackend permissionBackend;
   @Mock private WithUser currentUser;
   @Mock private ForProject forProject;
   @Mock private ForRef forRef;
-=======
->>>>>>> 8a3d8640
   @Mock private LocalDiskRepositoryManager gitManager;
   @Mock private RefUpdate refUpdate;
   @Mock private Repository repository;
@@ -84,15 +81,12 @@
   public void setup() throws Exception {
     when(eventDispatcherDataItem.get()).thenReturn(eventDispatcher);
     when(projectCache.get(any())).thenReturn(Optional.of(projectState));
-<<<<<<< HEAD
     when(sourceCollection.getByRemoteName(TEST_SOURCE_LABEL)).thenReturn(Optional.of(source));
     TEST_REMOTE_URI = new URIish("git://some.remote.uri");
     when(source.getURI(TEST_PROJECT_NAME)).thenReturn(TEST_REMOTE_URI);
     when(permissionBackend.currentUser()).thenReturn(currentUser);
     when(currentUser.project(any())).thenReturn(forProject);
     when(forProject.ref(any())).thenReturn(forRef);
-=======
->>>>>>> 8a3d8640
     when(gitManager.openRepository(any())).thenReturn(repository);
     when(repository.updateRef(any())).thenReturn(refUpdate);
     when(repository.getRefDatabase()).thenReturn(refDb);
