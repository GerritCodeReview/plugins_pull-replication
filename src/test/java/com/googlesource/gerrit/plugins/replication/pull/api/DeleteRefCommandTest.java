// Copyright (C) 2022 The Android Open Source Project
//
// Licensed under the Apache License, Version 2.0 (the "License");
// you may not use this file except in compliance with the License.
// You may obtain a copy of the License at
//
// http://www.apache.org/licenses/LICENSE-2.0
//
// Unless required by applicable law or agreed to in writing, software
// distributed under the License is distributed on an "AS IS" BASIS,
// WITHOUT WARRANTIES OR CONDITIONS OF ANY KIND, either express or implied.
// See the License for the specific language governing permissions and
// limitations under the License.

package com.googlesource.gerrit.plugins.replication.pull.api;

import static com.google.common.truth.Truth.assertThat;
import static org.mockito.Mockito.any;
import static org.mockito.Mockito.anyString;
import static org.mockito.Mockito.never;
import static org.mockito.Mockito.verify;
import static org.mockito.Mockito.when;

import com.google.gerrit.entities.Project;
import com.google.gerrit.entities.Project.NameKey;
import com.google.gerrit.extensions.registration.DynamicItem;
import com.google.gerrit.server.events.Event;
import com.google.gerrit.server.events.EventDispatcher;
import com.google.gerrit.server.git.LocalDiskRepositoryManager;
import com.google.gerrit.server.project.ProjectCache;
import com.google.gerrit.server.project.ProjectState;
import com.googlesource.gerrit.plugins.replication.pull.FetchRefReplicatedEvent;
import com.googlesource.gerrit.plugins.replication.pull.LocalGitRepositoryManagerProvider;
import com.googlesource.gerrit.plugins.replication.pull.PullReplicationStateLogger;
import com.googlesource.gerrit.plugins.replication.pull.Source;
import com.googlesource.gerrit.plugins.replication.pull.SourcesCollection;
import com.googlesource.gerrit.plugins.replication.pull.fetch.ApplyObject;
import java.util.Optional;
import org.eclipse.jgit.lib.Ref;
import org.eclipse.jgit.lib.RefDatabase;
import org.eclipse.jgit.lib.RefUpdate;
import org.eclipse.jgit.lib.RefUpdate.Result;
import org.eclipse.jgit.lib.Repository;
import org.eclipse.jgit.transport.URIish;
import org.junit.Before;
import org.junit.Test;
import org.junit.runner.RunWith;
import org.mockito.ArgumentCaptor;
import org.mockito.Captor;
import org.mockito.Mock;
import org.mockito.junit.MockitoJUnitRunner;

@RunWith(MockitoJUnitRunner.class)
public class DeleteRefCommandTest {
  private static final String TEST_SOURCE_LABEL = "test-source-label";
  private static final String TEST_REF_NAME = "refs/changes/01/1/1";

  private static final String NON_EXISTING_REF_NAME = "refs/changes/01/11101/1";
  private static final NameKey TEST_PROJECT_NAME = Project.nameKey("test-project");
  private static URIish TEST_REMOTE_URI;

  @Mock private PullReplicationStateLogger fetchStateLog;
  @Mock private DynamicItem<EventDispatcher> eventDispatcherDataItem;
  @Mock private EventDispatcher eventDispatcher;
  @Mock private ProjectCache projectCache;
  @Mock private ApplyObject applyObject;
  @Mock private ProjectState projectState;
<<<<<<< HEAD
  @Mock private SourcesCollection sourceCollection;
  @Mock private Source source;
  @Mock private PermissionBackend permissionBackend;
  @Mock private WithUser currentUser;
  @Mock private ForProject forProject;
  @Mock private ForRef forRef;
=======
>>>>>>> 6860207e
  @Mock private LocalDiskRepositoryManager gitManager;
  @Mock private RefUpdate refUpdate;
  @Mock private Repository repository;
  @Mock private Ref currentRef;
  @Mock private RefDatabase refDb;
  @Captor ArgumentCaptor<Event> eventCaptor;

  private DeleteRefCommand objectUnderTest;

  @Before
  public void setup() throws Exception {
    when(eventDispatcherDataItem.get()).thenReturn(eventDispatcher);
    when(projectCache.get(any())).thenReturn(Optional.of(projectState));
<<<<<<< HEAD
    when(sourceCollection.getByRemoteName(TEST_SOURCE_LABEL)).thenReturn(Optional.of(source));
    TEST_REMOTE_URI = new URIish("git://some.remote.uri");
    when(source.getURI(TEST_PROJECT_NAME)).thenReturn(TEST_REMOTE_URI);
    when(permissionBackend.currentUser()).thenReturn(currentUser);
    when(currentUser.project(any())).thenReturn(forProject);
    when(forProject.ref(any())).thenReturn(forRef);
=======
>>>>>>> 6860207e
    when(gitManager.openRepository(any())).thenReturn(repository);
    when(repository.updateRef(any())).thenReturn(refUpdate);
    when(repository.getRefDatabase()).thenReturn(refDb);
    when(refDb.exactRef(anyString())).thenReturn(currentRef);
    when(refUpdate.delete()).thenReturn(Result.FORCED);

    objectUnderTest =
        new DeleteRefCommand(
            fetchStateLog,
            projectCache,
            sourceCollection,
            applyObject,
            eventDispatcherDataItem,
            new LocalGitRepositoryManagerProvider(gitManager));
  }

  @Test
  public void shouldSendEventWhenDeletingRef() throws Exception {
    objectUnderTest.deleteRef(TEST_PROJECT_NAME, TEST_REF_NAME, TEST_SOURCE_LABEL);

    verify(eventDispatcher).postEvent(eventCaptor.capture());
    Event sentEvent = eventCaptor.getValue();
    assertThat(sentEvent).isInstanceOf(FetchRefReplicatedEvent.class);
    FetchRefReplicatedEvent fetchEvent = (FetchRefReplicatedEvent) sentEvent;
    assertThat(fetchEvent.getProjectNameKey()).isEqualTo(TEST_PROJECT_NAME);
    assertThat(fetchEvent.getRefName()).isEqualTo(TEST_REF_NAME);
  }

  @Test
  public void shouldHandleNonExistingRef() throws Exception {
    when(refDb.exactRef(anyString())).thenReturn(null);

    objectUnderTest.deleteRef(TEST_PROJECT_NAME, NON_EXISTING_REF_NAME, TEST_SOURCE_LABEL);

    verify(eventDispatcher, never()).postEvent(any());
  }
}<|MERGE_RESOLUTION|>--- conflicted
+++ resolved
@@ -27,6 +27,10 @@
 import com.google.gerrit.server.events.Event;
 import com.google.gerrit.server.events.EventDispatcher;
 import com.google.gerrit.server.git.LocalDiskRepositoryManager;
+import com.google.gerrit.server.permissions.PermissionBackend;
+import com.google.gerrit.server.permissions.PermissionBackend.ForProject;
+import com.google.gerrit.server.permissions.PermissionBackend.ForRef;
+import com.google.gerrit.server.permissions.PermissionBackend.WithUser;
 import com.google.gerrit.server.project.ProjectCache;
 import com.google.gerrit.server.project.ProjectState;
 import com.googlesource.gerrit.plugins.replication.pull.FetchRefReplicatedEvent;
@@ -65,15 +69,12 @@
   @Mock private ProjectCache projectCache;
   @Mock private ApplyObject applyObject;
   @Mock private ProjectState projectState;
-<<<<<<< HEAD
   @Mock private SourcesCollection sourceCollection;
   @Mock private Source source;
   @Mock private PermissionBackend permissionBackend;
   @Mock private WithUser currentUser;
   @Mock private ForProject forProject;
   @Mock private ForRef forRef;
-=======
->>>>>>> 6860207e
   @Mock private LocalDiskRepositoryManager gitManager;
   @Mock private RefUpdate refUpdate;
   @Mock private Repository repository;
@@ -87,15 +88,9 @@
   public void setup() throws Exception {
     when(eventDispatcherDataItem.get()).thenReturn(eventDispatcher);
     when(projectCache.get(any())).thenReturn(Optional.of(projectState));
-<<<<<<< HEAD
     when(sourceCollection.getByRemoteName(TEST_SOURCE_LABEL)).thenReturn(Optional.of(source));
     TEST_REMOTE_URI = new URIish("git://some.remote.uri");
     when(source.getURI(TEST_PROJECT_NAME)).thenReturn(TEST_REMOTE_URI);
-    when(permissionBackend.currentUser()).thenReturn(currentUser);
-    when(currentUser.project(any())).thenReturn(forProject);
-    when(forProject.ref(any())).thenReturn(forRef);
-=======
->>>>>>> 6860207e
     when(gitManager.openRepository(any())).thenReturn(repository);
     when(repository.updateRef(any())).thenReturn(refUpdate);
     when(repository.getRefDatabase()).thenReturn(refDb);
@@ -107,6 +102,7 @@
             fetchStateLog,
             projectCache,
             sourceCollection,
+            permissionBackend,
             applyObject,
             eventDispatcherDataItem,
             new LocalGitRepositoryManagerProvider(gitManager));
