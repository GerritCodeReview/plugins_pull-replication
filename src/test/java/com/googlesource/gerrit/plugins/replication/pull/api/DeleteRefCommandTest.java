// Copyright (C) 2022 The Android Open Source Project
//
// Licensed under the Apache License, Version 2.0 (the "License");
// you may not use this file except in compliance with the License.
// You may obtain a copy of the License at
//
// http://www.apache.org/licenses/LICENSE-2.0
//
// Unless required by applicable law or agreed to in writing, software
// distributed under the License is distributed on an "AS IS" BASIS,
// WITHOUT WARRANTIES OR CONDITIONS OF ANY KIND, either express or implied.
// See the License for the specific language governing permissions and
// limitations under the License.

package com.googlesource.gerrit.plugins.replication.pull.api;

import static com.google.common.truth.Truth.assertThat;
import static org.mockito.Mockito.any;
import static org.mockito.Mockito.anyString;
import static org.mockito.Mockito.verify;
import static org.mockito.Mockito.when;

import com.google.gerrit.entities.Project;
import com.google.gerrit.entities.Project.NameKey;
import com.google.gerrit.extensions.registration.DynamicItem;
import com.google.gerrit.server.events.Event;
import com.google.gerrit.server.events.EventDispatcher;
import com.google.gerrit.server.git.LocalDiskRepositoryManager;
import com.google.gerrit.server.permissions.PermissionBackend;
import com.google.gerrit.server.permissions.PermissionBackend.ForProject;
import com.google.gerrit.server.permissions.PermissionBackend.ForRef;
import com.google.gerrit.server.permissions.PermissionBackend.WithUser;
import com.google.gerrit.server.project.ProjectCache;
import com.google.gerrit.server.project.ProjectState;
import com.googlesource.gerrit.plugins.replication.pull.FetchRefReplicatedEvent;
import com.googlesource.gerrit.plugins.replication.pull.LocalGitRepositoryManagerProvider;
import com.googlesource.gerrit.plugins.replication.pull.PullReplicationStateLogger;
import com.googlesource.gerrit.plugins.replication.pull.Source;
import com.googlesource.gerrit.plugins.replication.pull.SourcesCollection;
import com.googlesource.gerrit.plugins.replication.pull.fetch.ApplyObject;
import java.util.Optional;
import org.eclipse.jgit.lib.Ref;
import org.eclipse.jgit.lib.RefDatabase;
import org.eclipse.jgit.lib.RefUpdate;
import org.eclipse.jgit.lib.RefUpdate.Result;
import org.eclipse.jgit.lib.Repository;
import org.eclipse.jgit.transport.URIish;
import org.junit.Before;
import org.junit.Test;
import org.junit.runner.RunWith;
import org.mockito.ArgumentCaptor;
import org.mockito.Captor;
import org.mockito.Mock;
import org.mockito.junit.MockitoJUnitRunner;

@RunWith(MockitoJUnitRunner.class)
public class DeleteRefCommandTest {
  private static final String TEST_SOURCE_LABEL = "test-source-label";
  private static final String TEST_REF_NAME = "refs/changes/01/1/1";
  private static final NameKey TEST_PROJECT_NAME = Project.nameKey("test-project");
  private static URIish TEST_REMOTE_URI;

  @Mock private PullReplicationStateLogger fetchStateLog;
  @Mock private DynamicItem<EventDispatcher> eventDispatcherDataItem;
  @Mock private EventDispatcher eventDispatcher;
  @Mock private ProjectCache projectCache;
  @Mock private ApplyObject applyObject;
  @Mock private ProjectState projectState;
  @Mock private SourcesCollection sourceCollection;
  @Mock private Source source;
  @Mock private PermissionBackend permissionBackend;
  @Mock private WithUser currentUser;
  @Mock private ForProject forProject;
  @Mock private ForRef forRef;
  @Mock private LocalDiskRepositoryManager gitManager;
  @Mock private RefUpdate refUpdate;
  @Mock private Repository repository;
  @Mock private Ref currentRef;
  @Mock private RefDatabase refDb;
  @Captor ArgumentCaptor<Event> eventCaptor;

  private DeleteRefCommand objectUnderTest;

  @Before
  public void setup() throws Exception {
    when(eventDispatcherDataItem.get()).thenReturn(eventDispatcher);
    when(projectCache.get(any())).thenReturn(Optional.of(projectState));
    when(sourceCollection.getByRemoteName(TEST_SOURCE_LABEL)).thenReturn(Optional.of(source));
    TEST_REMOTE_URI = new URIish("git://some.remote.uri");
    when(source.getURI(TEST_PROJECT_NAME)).thenReturn(TEST_REMOTE_URI);
    when(permissionBackend.currentUser()).thenReturn(currentUser);
    when(currentUser.project(any())).thenReturn(forProject);
    when(forProject.ref(any())).thenReturn(forRef);
    when(gitManager.openRepository(any())).thenReturn(repository);
    when(repository.updateRef(any())).thenReturn(refUpdate);
    when(repository.getRefDatabase()).thenReturn(refDb);
    when(refDb.exactRef(anyString())).thenReturn(currentRef);
    when(refUpdate.delete()).thenReturn(Result.FORCED);

    objectUnderTest =
        new DeleteRefCommand(
            fetchStateLog,
            projectCache,
            eventDispatcherDataItem,
            sourceCollection,
            applyObject,
            permissionBackend,
<<<<<<< HEAD
            gitManager);
=======
            eventDispatcherDataItem,
            new LocalGitRepositoryManagerProvider(gitManager));
>>>>>>> 7faaeb76
  }

  @Test
  public void shouldSendEventWhenDeletingRef() throws Exception {
    objectUnderTest.deleteRef(TEST_PROJECT_NAME, TEST_REF_NAME, TEST_SOURCE_LABEL);

    verify(eventDispatcher).postEvent(eventCaptor.capture());
    Event sentEvent = eventCaptor.getValue();
    assertThat(sentEvent).isInstanceOf(FetchRefReplicatedEvent.class);
    FetchRefReplicatedEvent fetchEvent = (FetchRefReplicatedEvent) sentEvent;
    assertThat(fetchEvent.getProjectNameKey()).isEqualTo(TEST_PROJECT_NAME);
    assertThat(fetchEvent.getRefName()).isEqualTo(TEST_REF_NAME);
  }
}<|MERGE_RESOLUTION|>--- conflicted
+++ resolved
@@ -101,16 +101,11 @@
         new DeleteRefCommand(
             fetchStateLog,
             projectCache,
-            eventDispatcherDataItem,
             sourceCollection,
             applyObject,
             permissionBackend,
-<<<<<<< HEAD
-            gitManager);
-=======
             eventDispatcherDataItem,
             new LocalGitRepositoryManagerProvider(gitManager));
->>>>>>> 7faaeb76
   }
 
   @Test
