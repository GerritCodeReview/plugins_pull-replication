// Copyright (C) 2020 The Android Open Source Project
//
// Licensed under the Apache License, Version 2.0 (the "License");
// you may not use this file except in compliance with the License.
// You may obtain a copy of the License at
//
// http://www.apache.org/licenses/LICENSE-2.0
//
// Unless required by applicable law or agreed to in writing, software
// distributed under the License is distributed on an "AS IS" BASIS,
// WITHOUT WARRANTIES OR CONDITIONS OF ANY KIND, either express or implied.
// See the License for the specific language governing permissions and
// limitations under the License.

package com.googlesource.gerrit.plugins.replication.pull.api;

import static com.google.gerrit.testing.GerritJUnit.assertThrows;
import static org.mockito.Mockito.any;
import static org.mockito.Mockito.anyString;
import static org.mockito.Mockito.eq;
import static org.mockito.Mockito.never;
import static org.mockito.Mockito.times;
import static org.mockito.Mockito.verify;
import static org.mockito.Mockito.when;

import com.google.gerrit.entities.Project;
import com.google.gerrit.extensions.registration.DynamicItem;
import com.google.gerrit.server.events.EventDispatcher;
import com.googlesource.gerrit.plugins.replication.pull.PullReplicationStateLogger;
import com.googlesource.gerrit.plugins.replication.pull.ReplicationState;
import com.googlesource.gerrit.plugins.replication.pull.Source;
import com.googlesource.gerrit.plugins.replication.pull.SourcesCollection;
import com.googlesource.gerrit.plugins.replication.pull.api.exception.RemoteConfigurationMissingException;
import java.util.Optional;
import java.util.concurrent.CompletableFuture;
import java.util.concurrent.Future;
import org.eclipse.jgit.transport.URIish;
import org.junit.Before;
import org.junit.Test;
import org.junit.runner.RunWith;
import org.mockito.Mock;
import org.mockito.junit.MockitoJUnitRunner;

@RunWith(MockitoJUnitRunner.class)
public class FetchCommandTest {
  private static final String REF_NAME_TO_FETCH = "refs/heads/master";
  @Mock ReplicationState state;
  @Mock ReplicationState.Factory fetchReplicationStateFactory;
  @Mock PullReplicationStateLogger fetchStateLog;
  @Mock Source source;
  @Mock SourcesCollection sources;
  @Mock DynamicItem<EventDispatcher> eventDispatcher;
  @Mock PullReplicationApiRequestMetrics apiRequestMetrics;

  @SuppressWarnings("rawtypes")
  @Mock
  Future future;

  Project.NameKey projectName;
  URIish uri;
  String label;

  FetchCommand objectUnderTest;

  @Before
  public void setup() throws Exception {
    projectName = Project.nameKey("sample_project");
    uri = new URIish("file://sample_host/repository_path/repo.git");
    label = "instance-1-label";

    when(fetchReplicationStateFactory.create(any())).thenReturn(state);
    when(sources.getByRemoteName(eq(label))).thenReturn(Optional.of(source));
    when(source.schedule(eq(projectName), eq(REF_NAME_TO_FETCH), eq(state), any()))
        .thenReturn(CompletableFuture.completedFuture(null));
    objectUnderTest =
        new FetchCommand(fetchReplicationStateFactory, fetchStateLog, sources, eventDispatcher);
  }

  @Test
  public void shouldScheduleRefFetchWithDelay() throws Exception {
    objectUnderTest.fetchAsync(projectName, label, REF_NAME_TO_FETCH, apiRequestMetrics);

    verify(source, times(1))
        .schedule(
            eq(projectName), eq(REF_NAME_TO_FETCH), eq(state), eq(Optional.of(apiRequestMetrics)));
  }

  @Test
  public void shouldNotScheduleAsyncTaskWhenFetchSync() throws Exception {
    objectUnderTest.fetchSync(projectName, label, REF_NAME_TO_FETCH);

    verify(source, never())
        .schedule(
            eq(projectName), eq(REF_NAME_TO_FETCH), eq(state), eq(Optional.of(apiRequestMetrics)));
  }

  @Test
  public void shouldUpdateStateWhenRemoteConfigNameIsMissing() {
    assertThrows(
        RemoteConfigurationMissingException.class,
        () -> objectUnderTest.fetchSync(projectName, "unknownLabel", REF_NAME_TO_FETCH));
    verify(fetchStateLog, times(1)).error(anyString(), eq(state));
  }
<<<<<<< HEAD

  @SuppressWarnings("unchecked")
  @Test
  public void shouldUpdateStateWhenInterruptedException()
      throws InterruptedException, ExecutionException, TimeoutException {
    when(future.get()).thenThrow(new InterruptedException());
    when(source.schedule(projectName, REF_NAME_TO_FETCH, state, SYNC, Optional.empty()))
        .thenReturn(future);

    InterruptedException e =
        assertThrows(
            InterruptedException.class,
            () -> objectUnderTest.fetchSync(projectName, label, REF_NAME_TO_FETCH));
    verify(fetchStateLog, times(1)).error(anyString(), eq(e), eq(state));
  }

  @SuppressWarnings("unchecked")
  @Test
  public void shouldUpdateStateWhenExecutionException()
      throws InterruptedException, ExecutionException, TimeoutException {
    when(future.get()).thenThrow(new ExecutionException(new Exception()));
    when(source.schedule(projectName, REF_NAME_TO_FETCH, state, SYNC, Optional.empty()))
        .thenReturn(future);

    ExecutionException e =
        assertThrows(
            ExecutionException.class,
            () -> objectUnderTest.fetchSync(projectName, label, REF_NAME_TO_FETCH));
    verify(fetchStateLog, times(1)).error(anyString(), eq(e), eq(state));
  }

  @SuppressWarnings("unchecked")
  @Test
  public void shouldUpdateStateWhenTimeoutException()
      throws InterruptedException, ExecutionException, TimeoutException {
    when(future.get(anyLong(), eq(TimeUnit.SECONDS))).thenThrow(new TimeoutException());
    when(source.schedule(projectName, REF_NAME_TO_FETCH, state, SYNC, Optional.empty()))
        .thenReturn(future);
    when(source.getTimeout()).thenReturn(1);

    TimeoutException e =
        assertThrows(
            TimeoutException.class,
            () -> objectUnderTest.fetchSync(projectName, label, REF_NAME_TO_FETCH));
    verify(fetchStateLog, times(1)).error(anyString(), eq(e), eq(state));
  }
=======
>>>>>>> 9be92c58
}<|MERGE_RESOLUTION|>--- conflicted
+++ resolved
@@ -101,53 +101,4 @@
         () -> objectUnderTest.fetchSync(projectName, "unknownLabel", REF_NAME_TO_FETCH));
     verify(fetchStateLog, times(1)).error(anyString(), eq(state));
   }
-<<<<<<< HEAD
-
-  @SuppressWarnings("unchecked")
-  @Test
-  public void shouldUpdateStateWhenInterruptedException()
-      throws InterruptedException, ExecutionException, TimeoutException {
-    when(future.get()).thenThrow(new InterruptedException());
-    when(source.schedule(projectName, REF_NAME_TO_FETCH, state, SYNC, Optional.empty()))
-        .thenReturn(future);
-
-    InterruptedException e =
-        assertThrows(
-            InterruptedException.class,
-            () -> objectUnderTest.fetchSync(projectName, label, REF_NAME_TO_FETCH));
-    verify(fetchStateLog, times(1)).error(anyString(), eq(e), eq(state));
-  }
-
-  @SuppressWarnings("unchecked")
-  @Test
-  public void shouldUpdateStateWhenExecutionException()
-      throws InterruptedException, ExecutionException, TimeoutException {
-    when(future.get()).thenThrow(new ExecutionException(new Exception()));
-    when(source.schedule(projectName, REF_NAME_TO_FETCH, state, SYNC, Optional.empty()))
-        .thenReturn(future);
-
-    ExecutionException e =
-        assertThrows(
-            ExecutionException.class,
-            () -> objectUnderTest.fetchSync(projectName, label, REF_NAME_TO_FETCH));
-    verify(fetchStateLog, times(1)).error(anyString(), eq(e), eq(state));
-  }
-
-  @SuppressWarnings("unchecked")
-  @Test
-  public void shouldUpdateStateWhenTimeoutException()
-      throws InterruptedException, ExecutionException, TimeoutException {
-    when(future.get(anyLong(), eq(TimeUnit.SECONDS))).thenThrow(new TimeoutException());
-    when(source.schedule(projectName, REF_NAME_TO_FETCH, state, SYNC, Optional.empty()))
-        .thenReturn(future);
-    when(source.getTimeout()).thenReturn(1);
-
-    TimeoutException e =
-        assertThrows(
-            TimeoutException.class,
-            () -> objectUnderTest.fetchSync(projectName, label, REF_NAME_TO_FETCH));
-    verify(fetchStateLog, times(1)).error(anyString(), eq(e), eq(state));
-  }
-=======
->>>>>>> 9be92c58
 }