--- conflicted
+++ resolved
@@ -45,11 +45,7 @@
   }
 
   @Test
-<<<<<<< HEAD
-  public void headRefReplicatedInGitUpdateProcessing() throws PermissionBackendException {
-=======
   public void headRefReplicatedInGitUpdateProcessing() throws Exception {
->>>>>>> a3f16f7f
     FetchRefReplicatedEvent expectedEvent =
         new FetchRefReplicatedEvent(
             "someProject",
