// Copyright (C) 2020 The Android Open Source Project
//
// Licensed under the Apache License, Version 2.0 (the "License");
// you may not use this file except in compliance with the License.
// You may obtain a copy of the License at
//
// http://www.apache.org/licenses/LICENSE-2.0
//
// Unless required by applicable law or agreed to in writing, software
// distributed under the License is distributed on an "AS IS" BASIS,
// WITHOUT WARRANTIES OR CONDITIONS OF ANY KIND, either express or implied.
// See the License for the specific language governing permissions and
// limitations under the License.

package com.googlesource.gerrit.plugins.replication.pull;

import com.google.common.base.Suppliers;
import com.google.gerrit.entities.Project;
<<<<<<< HEAD
import com.google.gerrit.extensions.api.changes.NotifyHandling;
import com.google.gerrit.extensions.common.AccountInfo;
import com.google.gerrit.extensions.events.GitBatchRefUpdateListener;
import com.google.gerrit.extensions.events.GitBatchRefUpdateListener.UpdatedRef;
import java.util.Set;
import org.eclipse.jgit.lib.ObjectId;
import org.eclipse.jgit.transport.ReceiveCommand;

public class FakeGitReferenceUpdatedEvent implements GitBatchRefUpdateListener.Event {
  private final String projectName;
  private final String ref;
  private final String oldObjectId;
  private final String newObjectId;
  private final ReceiveCommand.Type type;
=======
import com.google.gerrit.server.data.RefUpdateAttribute;
import com.google.gerrit.server.events.RefUpdatedEvent;
>>>>>>> 399fce0a

public class FakeGitReferenceUpdatedEvent extends RefUpdatedEvent {
  FakeGitReferenceUpdatedEvent(
      Project.NameKey project,
      String ref,
      String oldObjectId,
      String newObjectId,
<<<<<<< HEAD
      ReceiveCommand.Type type) {
    this.projectName = project.get();
    this.ref = ref;
    this.oldObjectId = oldObjectId;
    this.newObjectId = newObjectId;
    this.type = type;
  }

  @Override
  public String getProjectName() {
    return projectName;
  }

  @Override
  public AccountInfo getUpdater() {
    return null;
  }

  @Override
  public String toString() {
    return String.format(
        "%s[%s,%s: %s -> %s]",
        getClass().getSimpleName(), projectName, ref, oldObjectId, newObjectId);
  }

  @Override
  public NotifyHandling getNotify() {
    return NotifyHandling.ALL;
  }

  @Override
  public Set<UpdatedRef> getUpdatedRefs() {
    return Set.of(
        new GitBatchRefUpdateListener.UpdatedRef() {

          @Override
          public String getRefName() {
            return ref;
          }

          @Override
          public String getOldObjectId() {
            return ObjectId.zeroId().getName();
          }

          @Override
          public String getNewObjectId() {
            return newObjectId;
          }

          @Override
          public boolean isCreate() {
            return type == ReceiveCommand.Type.CREATE;
          }

          @Override
          public boolean isDelete() {
            return type == ReceiveCommand.Type.DELETE;
          }

          @Override
          public boolean isNonFastForward() {
            return type == ReceiveCommand.Type.UPDATE_NONFASTFORWARD;
          }
        });
  }

  @Override
  public Set<String> getRefNames() {
    return Set.of(ref);
=======
      String instanceId) {
    RefUpdateAttribute upd = new RefUpdateAttribute();
    upd.newRev = newObjectId;
    upd.oldRev = oldObjectId;
    upd.project = project.get();
    upd.refName = ref;
    this.refUpdate = Suppliers.ofInstance(upd);
    this.instanceId = instanceId;
>>>>>>> 399fce0a
  }
}<|MERGE_RESOLUTION|>--- conflicted
+++ resolved
@@ -16,25 +16,8 @@
 
 import com.google.common.base.Suppliers;
 import com.google.gerrit.entities.Project;
-<<<<<<< HEAD
-import com.google.gerrit.extensions.api.changes.NotifyHandling;
-import com.google.gerrit.extensions.common.AccountInfo;
-import com.google.gerrit.extensions.events.GitBatchRefUpdateListener;
-import com.google.gerrit.extensions.events.GitBatchRefUpdateListener.UpdatedRef;
-import java.util.Set;
-import org.eclipse.jgit.lib.ObjectId;
-import org.eclipse.jgit.transport.ReceiveCommand;
-
-public class FakeGitReferenceUpdatedEvent implements GitBatchRefUpdateListener.Event {
-  private final String projectName;
-  private final String ref;
-  private final String oldObjectId;
-  private final String newObjectId;
-  private final ReceiveCommand.Type type;
-=======
 import com.google.gerrit.server.data.RefUpdateAttribute;
 import com.google.gerrit.server.events.RefUpdatedEvent;
->>>>>>> 399fce0a
 
 public class FakeGitReferenceUpdatedEvent extends RefUpdatedEvent {
   FakeGitReferenceUpdatedEvent(
@@ -42,78 +25,6 @@
       String ref,
       String oldObjectId,
       String newObjectId,
-<<<<<<< HEAD
-      ReceiveCommand.Type type) {
-    this.projectName = project.get();
-    this.ref = ref;
-    this.oldObjectId = oldObjectId;
-    this.newObjectId = newObjectId;
-    this.type = type;
-  }
-
-  @Override
-  public String getProjectName() {
-    return projectName;
-  }
-
-  @Override
-  public AccountInfo getUpdater() {
-    return null;
-  }
-
-  @Override
-  public String toString() {
-    return String.format(
-        "%s[%s,%s: %s -> %s]",
-        getClass().getSimpleName(), projectName, ref, oldObjectId, newObjectId);
-  }
-
-  @Override
-  public NotifyHandling getNotify() {
-    return NotifyHandling.ALL;
-  }
-
-  @Override
-  public Set<UpdatedRef> getUpdatedRefs() {
-    return Set.of(
-        new GitBatchRefUpdateListener.UpdatedRef() {
-
-          @Override
-          public String getRefName() {
-            return ref;
-          }
-
-          @Override
-          public String getOldObjectId() {
-            return ObjectId.zeroId().getName();
-          }
-
-          @Override
-          public String getNewObjectId() {
-            return newObjectId;
-          }
-
-          @Override
-          public boolean isCreate() {
-            return type == ReceiveCommand.Type.CREATE;
-          }
-
-          @Override
-          public boolean isDelete() {
-            return type == ReceiveCommand.Type.DELETE;
-          }
-
-          @Override
-          public boolean isNonFastForward() {
-            return type == ReceiveCommand.Type.UPDATE_NONFASTFORWARD;
-          }
-        });
-  }
-
-  @Override
-  public Set<String> getRefNames() {
-    return Set.of(ref);
-=======
       String instanceId) {
     RefUpdateAttribute upd = new RefUpdateAttribute();
     upd.newRev = newObjectId;
@@ -122,6 +33,5 @@
     upd.refName = ref;
     this.refUpdate = Suppliers.ofInstance(upd);
     this.instanceId = instanceId;
->>>>>>> 399fce0a
   }
 }