// Copyright (C) 2020 The Android Open Source Project
//
// Licensed under the Apache License, Version 2.0 (the "License");
// you may not use this file except in compliance with the License.
// You may obtain a copy of the License at
//
// http://www.apache.org/licenses/LICENSE-2.0
//
// Unless required by applicable law or agreed to in writing, software
// distributed under the License is distributed on an "AS IS" BASIS,
// WITHOUT WARRANTIES OR CONDITIONS OF ANY KIND, either express or implied.
// See the License for the specific language governing permissions and
// limitations under the License.

package com.googlesource.gerrit.plugins.replication.pull.fetch;

import com.google.gerrit.entities.Project;
import com.google.gerrit.server.git.GitRepositoryManager;
import com.google.inject.Inject;
import com.googlesource.gerrit.plugins.replication.pull.LocalGitRepositoryManagerProvider;
import com.googlesource.gerrit.plugins.replication.pull.api.data.RevisionData;
import com.googlesource.gerrit.plugins.replication.pull.api.data.RevisionObjectData;
import com.googlesource.gerrit.plugins.replication.pull.api.exception.MissingLatestPatchSetException;
import com.googlesource.gerrit.plugins.replication.pull.api.exception.MissingParentObjectException;
import java.io.IOException;
import org.eclipse.jgit.lib.ObjectId;
import org.eclipse.jgit.lib.ObjectInserter;
import org.eclipse.jgit.lib.RefUpdate;
import org.eclipse.jgit.lib.Repository;
import org.eclipse.jgit.revwalk.RevCommit;
import org.eclipse.jgit.transport.RefSpec;

public class ApplyObject {

  private final GitRepositoryManager gitManager;

  // NOTE: We do need specifically the local GitRepositoryManager to make sure
  // to be able to write onto the directly physical repository without any wrapper.
  // Using for instance the multi-site wrapper injected by Guice would result
  // in a split-brain because of the misalignment of local vs. global refs values.
  @Inject
  public ApplyObject(LocalGitRepositoryManagerProvider gitManagerProvider) {
    this.gitManager = gitManagerProvider.get();
  }

  public RefUpdateState apply(Project.NameKey name, RefSpec refSpec, RevisionData[] revisionsData)
      throws MissingParentObjectException, IOException, MissingLatestPatchSetException {
    try (Repository git = gitManager.openRepository(name)) {

      ObjectId refHead = null;
      RefUpdate ru = git.updateRef(refSpec.getSource());
      try (ObjectInserter oi = git.newObjectInserter()) {
        for (RevisionData revisionData : revisionsData) {

          ObjectId newObjectID = null;
          RevisionObjectData commitObject = revisionData.getCommitObject();

          if (commitObject != null) {
            RevCommit commit = RevCommit.parse(commitObject.getContent());
            for (RevCommit parent : commit.getParents()) {
              if (!git.getObjectDatabase().has(parent.getId())) {
                throw new MissingParentObjectException(name, refSpec.getSource(), parent.getId());
              }
            }
<<<<<<< HEAD
=======

            StringBuffer error = new StringBuffer();
            if (!ChangeMetaCommitValidator.isValid(
                git, refSpec.getSource(), commit, error::append)) {
              throw new MissingLatestPatchSetException(name, refSpec.getSource(), error.toString());
            }

            refHead = newObjectID = oi.insert(commitObject.getType(), commitObject.getContent());

            RevisionObjectData treeObject = revisionData.getTreeObject();
            oi.insert(treeObject.getType(), treeObject.getContent());
>>>>>>> f301c9cc
          }

          for (RevisionObjectData rev : revisionData.getBlobs()) {
            ObjectId blobObjectId = oi.insert(rev.getType(), rev.getContent());
            if (newObjectID == null) {
              newObjectID = blobObjectId;
            }
            refHead = newObjectID;
          }

          if (commitObject != null) {
            RevisionObjectData treeObject = revisionData.getTreeObject();
            oi.insert(treeObject.getType(), treeObject.getContent());

            refHead = oi.insert(commitObject.getType(), commitObject.getContent());
          }

          oi.flush();

          if (commitObject == null) {
            // Non-commits must be forced as they do not have a graph associated
            ru.setForceUpdate(true);
          }
        }

        ru.setNewObjectId(refHead);
        RefUpdate.Result result = ru.update();
        return new RefUpdateState(refSpec.getSource(), result);
      }
    }
  }
}<|MERGE_RESOLUTION|>--- conflicted
+++ resolved
@@ -62,20 +62,12 @@
                 throw new MissingParentObjectException(name, refSpec.getSource(), parent.getId());
               }
             }
-<<<<<<< HEAD
-=======
 
             StringBuffer error = new StringBuffer();
             if (!ChangeMetaCommitValidator.isValid(
                 git, refSpec.getSource(), commit, error::append)) {
               throw new MissingLatestPatchSetException(name, refSpec.getSource(), error.toString());
             }
-
-            refHead = newObjectID = oi.insert(commitObject.getType(), commitObject.getContent());
-
-            RevisionObjectData treeObject = revisionData.getTreeObject();
-            oi.insert(treeObject.getType(), treeObject.getContent());
->>>>>>> f301c9cc
           }
 
           for (RevisionObjectData rev : revisionData.getBlobs()) {
