--- conflicted
+++ resolved
@@ -47,11 +47,8 @@
   }
 
   public RefUpdateState apply(Project.NameKey name, RefSpec refSpec, RevisionData[] revisionsData)
-<<<<<<< HEAD
-      throws MissingParentObjectException, IOException, ResourceNotFoundException {
-=======
-      throws MissingParentObjectException, IOException, MissingLatestPatchSetException {
->>>>>>> 3e9b5c55
+      throws MissingParentObjectException, IOException, ResourceNotFoundException,
+          MissingLatestPatchSetException {
     try (Repository git = gitManager.openRepository(name)) {
 
       ObjectId refHead = null;
