// Copyright (C) 2022 The Android Open Source Project
//
// Licensed under the Apache License, Version 2.0 (the "License");
// you may not use this file except in compliance with the License.
// You may obtain a copy of the License at
//
// http://www.apache.org/licenses/LICENSE-2.0
//
// Unless required by applicable law or agreed to in writing, software
// distributed under the License is distributed on an "AS IS" BASIS,
// WITHOUT WARRANTIES OR CONDITIONS OF ANY KIND, either express or implied.
// See the License for the specific language governing permissions and
// limitations under the License.

package com.googlesource.gerrit.plugins.replication.pull.client;

import static java.util.concurrent.TimeUnit.MILLISECONDS;

import com.google.gerrit.entities.Project;
import com.google.gerrit.entities.Project.NameKey;
import com.googlesource.gerrit.plugins.replication.pull.Source;
import com.googlesource.gerrit.plugins.replication.pull.api.data.BatchApplyObjectData;
import com.googlesource.gerrit.plugins.replication.pull.api.data.RevisionData;
import java.io.IOException;
import java.util.List;
import org.eclipse.jgit.transport.URIish;

public interface FetchApiClient {

  public interface Factory {
    FetchApiClient create(Source source);
  }

  HttpResult callFetch(
      Project.NameKey project, String refName, URIish targetUri, long startTimeNanos)
      throws IOException;

  default HttpResult callFetch(Project.NameKey project, String refName, URIish targetUri)
      throws IOException {
    return callFetch(project, refName, targetUri, MILLISECONDS.toNanos(System.currentTimeMillis()));
  }

<<<<<<< HEAD
  HttpResult callBatchFetch(
      Project.NameKey project, List<String> refsInBatch, URIish targetUri, long startTimeNanos)
      throws IOException;

  default HttpResult callBatchFetch(
      Project.NameKey project, List<String> refsInBatch, URIish targetUri) throws IOException {
    return callBatchFetch(
        project, refsInBatch, targetUri, MILLISECONDS.toNanos(System.currentTimeMillis()));
  }

  HttpResult initProject(Project.NameKey project, URIish uri) throws IOException;
=======
  /**
   * Replicates the creation of a project, including the configuration stored in refs/meta/config.
   *
   * @param project The unique name of the project.
   * @param uri The destination URI where the project and its configuration should be replicated to.
   * @param eventCreatedOn The timestamp indicating when the init project event occurred.
   * @param refsMetaConfigRevisionData A history of revisions for the refs/meta/config ref.
   * @return An HTTP result object providing information about the replication process.
   * @throws IOException If an I/O error occurs during the replication.
   */
  HttpResult initProject(
      Project.NameKey project,
      URIish uri,
      long eventCreatedOn,
      List<RevisionData> refsMetaConfigRevisionData)
      throws IOException;
>>>>>>> b4be880d

  HttpResult deleteProject(Project.NameKey project, URIish apiUri) throws IOException;

  HttpResult updateHead(Project.NameKey project, String newHead, URIish apiUri) throws IOException;

  HttpResult callSendObject(
      NameKey project,
      String refName,
      long eventCreatedOn,
      boolean isDelete,
      RevisionData revisionData,
      URIish targetUri)
      throws IOException;

  HttpResult callBatchSendObject(
      NameKey project,
      List<BatchApplyObjectData> batchApplyObjects,
      long eventCreatedOn,
      URIish targetUri)
      throws IOException;

  HttpResult callSendObjects(
      NameKey project,
      String refName,
      long eventCreatedOn,
      List<RevisionData> revisionData,
      URIish targetUri)
      throws IOException;
}<|MERGE_RESOLUTION|>--- conflicted
+++ resolved
@@ -40,7 +40,6 @@
     return callFetch(project, refName, targetUri, MILLISECONDS.toNanos(System.currentTimeMillis()));
   }
 
-<<<<<<< HEAD
   HttpResult callBatchFetch(
       Project.NameKey project, List<String> refsInBatch, URIish targetUri, long startTimeNanos)
       throws IOException;
@@ -51,8 +50,6 @@
         project, refsInBatch, targetUri, MILLISECONDS.toNanos(System.currentTimeMillis()));
   }
 
-  HttpResult initProject(Project.NameKey project, URIish uri) throws IOException;
-=======
   /**
    * Replicates the creation of a project, including the configuration stored in refs/meta/config.
    *
@@ -69,7 +66,6 @@
       long eventCreatedOn,
       List<RevisionData> refsMetaConfigRevisionData)
       throws IOException;
->>>>>>> b4be880d
 
   HttpResult deleteProject(Project.NameKey project, URIish apiUri) throws IOException;
 
