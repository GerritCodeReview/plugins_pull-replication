// Copyright (C) 2020 The Android Open Source Project
//
// Licensed under the Apache License, Version 2.0 (the "License");
// you may not use this file except in compliance with the License.
// You may obtain a copy of the License at
//
// http://www.apache.org/licenses/LICENSE-2.0
//
// Unless required by applicable law or agreed to in writing, software
// distributed under the License is distributed on an "AS IS" BASIS,
// WITHOUT WARRANTIES OR CONDITIONS OF ANY KIND, either express or implied.
// See the License for the specific language governing permissions and
// limitations under the License.

package com.googlesource.gerrit.plugins.replication.pull;

import static java.util.concurrent.TimeUnit.MILLISECONDS;

import com.google.auto.value.AutoValue;
import com.google.common.collect.ImmutableList;
import com.google.common.collect.Queues;
import com.google.gerrit.entities.Project;
import com.google.gerrit.entities.Project.NameKey;
import com.google.gerrit.entities.RefNames;
import com.google.gerrit.extensions.events.HeadUpdatedListener;
import com.google.gerrit.extensions.events.LifecycleListener;
import com.google.gerrit.extensions.events.ProjectDeletedListener;
import com.google.gerrit.extensions.registration.DynamicItem;
import com.google.gerrit.metrics.Timer1.Context;
import com.google.gerrit.server.config.GerritInstanceId;
import com.google.gerrit.server.config.GerritServerConfig;
import com.google.gerrit.server.data.RefUpdateAttribute;
import com.google.gerrit.server.events.BatchRefUpdateEvent;
import com.google.gerrit.server.events.EventDispatcher;
import com.google.gerrit.server.events.EventListener;
import com.google.gerrit.server.events.RefUpdatedEvent;
import com.google.gerrit.server.git.WorkQueue;
import com.google.inject.Inject;
import com.google.inject.Provider;
import com.google.inject.Singleton;
import com.googlesource.gerrit.plugins.replication.ObservableQueue;
import com.googlesource.gerrit.plugins.replication.pull.FetchResultProcessing.GitUpdateProcessing;
import com.googlesource.gerrit.plugins.replication.pull.api.data.BatchApplyObjectData;
import com.googlesource.gerrit.plugins.replication.pull.api.data.RevisionData;
import com.googlesource.gerrit.plugins.replication.pull.api.exception.MissingParentObjectException;
import com.googlesource.gerrit.plugins.replication.pull.client.FetchApiClient;
import com.googlesource.gerrit.plugins.replication.pull.client.FetchRestApiClient;
import com.googlesource.gerrit.plugins.replication.pull.client.HttpResult;
import com.googlesource.gerrit.plugins.replication.pull.client.HttpResultUtils;
import com.googlesource.gerrit.plugins.replication.pull.filter.ApplyObjectsRefsFilter;
import com.googlesource.gerrit.plugins.replication.pull.filter.ExcludedRefsFilter;
import java.io.IOException;
import java.io.UncheckedIOException;
import java.net.URISyntaxException;
import java.util.Collections;
import java.util.HashSet;
import java.util.List;
import java.util.Optional;
import java.util.Queue;
import java.util.Set;
import java.util.concurrent.ExecutionException;
import java.util.concurrent.ForkJoinPool;
import java.util.concurrent.TimeUnit;
import java.util.concurrent.TimeoutException;
import java.util.function.Consumer;
import java.util.stream.Collectors;
import org.eclipse.jgit.errors.CorruptObjectException;
import org.eclipse.jgit.errors.IncorrectObjectTypeException;
import org.eclipse.jgit.errors.MissingObjectException;
import org.eclipse.jgit.errors.RepositoryNotFoundException;
import org.eclipse.jgit.lib.Config;
import org.eclipse.jgit.lib.ObjectId;
import org.eclipse.jgit.transport.URIish;
import org.slf4j.Logger;
import org.slf4j.LoggerFactory;

@Singleton
public class ReplicationQueue
    implements ObservableQueue,
        EventListener,
        LifecycleListener,
        ProjectDeletedListener,
        HeadUpdatedListener {

  static final String PULL_REPLICATION_LOG_NAME = "pull_replication_log";
  static final Logger repLog = LoggerFactory.getLogger(PULL_REPLICATION_LOG_NAME);

  private static final Integer DEFAULT_FETCH_CALLS_TIMEOUT = 0;
  private static final String BATCH_REF_UPDATED_EVENT_TYPE = BatchRefUpdateEvent.TYPE;
  private static final String REF_UDPATED_EVENT_TYPE = new RefUpdatedEvent().type;
  private static final String ZEROS_OBJECTID = ObjectId.zeroId().getName();
  private final ReplicationStateListener stateLog;
  private final ShutdownState shutdownState;

  private final WorkQueue workQueue;
  private final DynamicItem<EventDispatcher> dispatcher;
  private final Provider<SourcesCollection> sources; // For Guice circular dependency
  private volatile boolean running;
  private volatile boolean replaying;
  private final Queue<ReferenceBatchUpdatedEvent> beforeStartupEventsQueue;
  private FetchApiClient.Factory fetchClientFactory;
  private Integer fetchCallsTimeout;
  private ExcludedRefsFilter refsFilter;
  private Provider<RevisionReader> revReaderProvider;
  private final ApplyObjectMetrics applyObjectMetrics;
  private final ReplicationQueueMetrics queueMetrics;
  private final String instanceId;
  private final boolean useBatchUpdateEvents;
  private ApplyObjectsRefsFilter applyObjectsRefsFilter;

  @Inject
  ReplicationQueue(
      WorkQueue wq,
      Provider<SourcesCollection> rd,
      DynamicItem<EventDispatcher> dis,
      ReplicationStateListeners sl,
      FetchApiClient.Factory fetchClientFactory,
      ExcludedRefsFilter refsFilter,
      Provider<RevisionReader> revReaderProvider,
      ApplyObjectMetrics applyObjectMetrics,
      ReplicationQueueMetrics queueMetrics,
      @GerritInstanceId String instanceId,
      @GerritServerConfig Config gerritConfig,
      ApplyObjectsRefsFilter applyObjectsRefsFilter,
      ShutdownState shutdownState) {
    workQueue = wq;
    dispatcher = dis;
    sources = rd;
    stateLog = sl;
    this.shutdownState = shutdownState;
    beforeStartupEventsQueue = Queues.newConcurrentLinkedQueue();
    this.fetchClientFactory = fetchClientFactory;
    this.refsFilter = refsFilter;
    this.revReaderProvider = revReaderProvider;
    this.applyObjectMetrics = applyObjectMetrics;
    this.queueMetrics = queueMetrics;
    this.instanceId = instanceId;
    this.useBatchUpdateEvents =
        gerritConfig.getBoolean("event", "stream-events", "enableBatchRefUpdatedEvents", false);
    this.applyObjectsRefsFilter = applyObjectsRefsFilter;
  }

  @Override
  public void start() {
    if (!running) {
      sources.get().startup(workQueue);
      queueMetrics.start(this);
      fetchCallsTimeout =
          2
              * sources.get().getAll().stream()
                  .mapToInt(Source::getConnectionTimeout)
                  .max()
                  .orElse(DEFAULT_FETCH_CALLS_TIMEOUT);

      running = true;
      fireBeforeStartupEvents();
    }
  }

  @Override
  public void stop() {
    running = false;
    shutdownState.setIsShuttingDown(true);
    int discarded = sources.get().shutdown();
    if (discarded > 0) {
      repLog.warn("Canceled {} replication events during shutdown", discarded);
    }
    queueMetrics.stop();
  }

  @Override
  public boolean isRunning() {
    return running;
  }

  @Override
  public boolean isReplaying() {
    return replaying;
  }

  @Override
  public void onEvent(com.google.gerrit.server.events.Event e) {
    if (!instanceId.equals(e.instanceId)) {
      return;
    }

    if (useBatchUpdateEvents) {
      if (e.type.equals(BATCH_REF_UPDATED_EVENT_TYPE)) {
        BatchRefUpdateEvent event = (BatchRefUpdateEvent) e;
        repLog.info(
            "Batch ref event received on project {} for refs: {}",
            event.getProjectNameKey().get(),
            String.join(",", event.getRefNames()));

        long eventCreatedOn = e.eventCreatedOn;
        List<ReferenceUpdatedEvent> refs =
            event.refUpdates.get().stream()
                .filter(u -> isRefToBeReplicated(u.refName))
                .map(
                    u -> {
                      repLog.info(
                          "Ref event received: {} on project {}:{} - {} => {}",
                          refUpdateType(u.oldRev, u.newRev),
                          event.getProjectNameKey().get(),
                          u.refName,
                          u.oldRev,
                          u.newRev);
                      return ReferenceUpdatedEvent.from(u, eventCreatedOn);
                    })
                .sorted(ReplicationQueue::sortByMetaRefAsLast)
                .collect(Collectors.toList());

        if (!refs.isEmpty()) {
          ReferenceBatchUpdatedEvent referenceBatchUpdatedEvent =
              ReferenceBatchUpdatedEvent.create(
                  event.getProjectNameKey().get(), refs, eventCreatedOn);
          fire(referenceBatchUpdatedEvent);
        }
      }
      return;
    }

    if (e.type.equals(REF_UDPATED_EVENT_TYPE)) {
      RefUpdatedEvent event = (RefUpdatedEvent) e;

      if (isRefToBeReplicated(event.getRefName())) {
        RefUpdateAttribute refUpdateAttribute = event.refUpdate.get();
        repLog.info(
            "Ref event received: {} on project {}:{} - {} => {}",
            refUpdateType(refUpdateAttribute.oldRev, refUpdateAttribute.newRev),
            event.getProjectNameKey().get(),
            refUpdateAttribute.refName,
            refUpdateAttribute.oldRev,
            refUpdateAttribute.newRev);

        ReferenceBatchUpdatedEvent referenceBatchUpdatedEvent =
            ReferenceBatchUpdatedEvent.create(
                event.getProjectNameKey().get(),
                List.of(ReferenceUpdatedEvent.from(refUpdateAttribute, e.eventCreatedOn)),
                e.eventCreatedOn);
        fire(referenceBatchUpdatedEvent);
      }
    }
  }

  @Override
  public void onProjectDeleted(ProjectDeletedListener.Event event) {
    Project.NameKey project = Project.nameKey(event.getProjectName());
    sources.get().getAll().stream()
        .filter((Source s) -> s.wouldDeleteProject(project))
        .forEach(
            source ->
                source.getApis().forEach(apiUrl -> source.scheduleDeleteProject(apiUrl, project)));
  }

  private static int sortByMetaRefAsLast(ReferenceUpdatedEvent a, ReferenceUpdatedEvent b) {
    repLog.debug("sortByMetaRefAsLast({} <=> {})", a.refName(), b.refName());
    return Boolean.compare(
        RefNames.isNoteDbMetaRef(a.refName()), RefNames.isNoteDbMetaRef(b.refName()));
  }

  private static String refUpdateType(String oldRev, String newRev) {
    if (ZEROS_OBJECTID.equals(oldRev)) {
      return "CREATE";
    } else if (ZEROS_OBJECTID.equals(newRev)) {
      return "DELETE";
    } else {
      return "UPDATE";
    }
  }

  private Boolean isRefToBeReplicated(String refName) {
    return !refsFilter.match(refName);
  }

  private void fire(ReferenceBatchUpdatedEvent event) {
    ReplicationState state = new ReplicationState(new GitUpdateProcessing(dispatcher.get()));
    fire(event, state);
    state.markAllFetchTasksScheduled();
  }

  private void fire(ReferenceBatchUpdatedEvent event, ReplicationState state) {
    if (!running) {
      stateLog.warn(
          String.format(
              "Replication plugin did not finish startup before event, event replication is postponed"
                  + " for event %s",
              event),
          state);
      beforeStartupEventsQueue.add(event);

      queueMetrics.incrementQueuedBeforStartup();
      return;
    }
    ForkJoinPool fetchCallsPool = null;
    try {
      List<Source> allSources = sources.get().getAll();
      int numSources = allSources.size();
      if (numSources == 0) {
        repLog.debug("No replication sources configured -> skipping fetch");
        return;
      }
      fetchCallsPool = new ForkJoinPool(numSources);

      final Consumer<Source> callFunction =
          callFunction(
              Project.nameKey(event.projectName()), event.refs(), event.eventCreatedOn(), state);
      fetchCallsPool
          .submit(() -> allSources.parallelStream().forEach(callFunction))
          .get(fetchCallsTimeout, TimeUnit.MILLISECONDS);
    } catch (InterruptedException | ExecutionException | TimeoutException e) {
      stateLog.error(
          String.format(
              "Exception during the pull replication fetch rest api call.  Message:%s",
              e.getMessage()),
          e,
          state);
    } finally {
      if (fetchCallsPool != null) {
        fetchCallsPool.shutdown();
      }
    }
  }

  private Consumer<Source> callFunction(
      NameKey project,
      List<ReferenceUpdatedEvent> refs,
      long eventCreatedOn,
      ReplicationState state) {
    CallFunction call = getCallFunction(project, refs, eventCreatedOn, state);

    return (source) -> {
      boolean callSuccessful;
      try {
        callSuccessful = call.call(source);
      } catch (Exception e) {
        repLog.warn(
            String.format(
                "Failed to batch apply object %s on project %s, falling back to git fetch",
                refs.stream()
                    .map(event -> String.format("%s:%s", event.refName(), event.objectId()))
                    .collect(Collectors.joining(",")),
                project),
            e);
        callSuccessful = false;
      }

      if (!callSuccessful) {
<<<<<<< HEAD
        if (source.enableBatchedRefs()) {
          callBatchFetch(source, project, refs, state);
        } else {
          callFetch(source, project, refs, state);
        }
=======
        callFetch(source, project, refName, state, FetchRestApiClient.FORCE_ASYNC);
>>>>>>> 4a46c007
      }
    };
  }

  private CallFunction getCallFunction(
      NameKey project,
      List<ReferenceUpdatedEvent> refs,
      long eventCreatedOn,
      ReplicationState state) {

    try {
      List<BatchApplyObjectData> refsBatch =
          refs.stream()
              .map(ref -> toBatchApplyObject(project, ref, state))
              .collect(Collectors.toList());

      if (!containsLargeRef(refsBatch)) {
        return ((source) -> callBatchSendObject(source, project, refsBatch, eventCreatedOn, state));
      }
    } catch (UncheckedIOException e) {
      stateLog.error("Falling back to calling fetch", e, state);
    }
    return ((source) -> callBatchFetch(source, project, refs, state));
  }

  private BatchApplyObjectData toBatchApplyObject(
      NameKey project, ReferenceUpdatedEvent event, ReplicationState state) {
    if (event.isDelete()) {
      Optional<RevisionData> noRevisionData = Optional.empty();
      return BatchApplyObjectData.create(event.refName(), noRevisionData, event.isDelete());
    }
    try {
      Optional<RevisionData> maybeRevisionData =
          revReaderProvider.get().read(project, event.objectId(), event.refName(), 0);
      return BatchApplyObjectData.create(event.refName(), maybeRevisionData, event.isDelete());
    } catch (IOException e) {
      stateLog.error(
          String.format(
              "Exception during reading ref: %s, project:%s, message: %s",
              event.refName(), project.get(), e.getMessage()),
          e,
          state);
      throw new UncheckedIOException(e);
    }
  }

<<<<<<< HEAD
  private boolean containsLargeRef(List<BatchApplyObjectData> batchApplyObjectData) {
    return batchApplyObjectData.stream().anyMatch(e -> e.revisionData().isEmpty() && !e.isDelete());
=======
    return (source) -> callFetch(source, project, refName, state, false);
>>>>>>> 4a46c007
  }

  private Optional<HttpResult> callSendObject(
      FetchApiClient fetchClient,
      String remoteName,
      URIish uri,
      NameKey project,
      String refName,
      long eventCreatedOn,
      boolean isDelete,
      List<RevisionData> revision)
      throws IOException {
    String revisionDataStr =
        Optional.ofNullable(revision).orElse(ImmutableList.of()).stream()
            .map(RevisionData::toString)
            .collect(Collectors.joining(","));
    repLog.info(
        "Pull replication REST API apply object to {} for {}:{} - {}",
        uri,
        project,
        refName,
        revisionDataStr);
    Context<String> apiTimer = applyObjectMetrics.startEnd2End(remoteName);
    HttpResult result =
        isDelete
            ? fetchClient.callSendObject(project, refName, eventCreatedOn, isDelete, null, uri)
            : fetchClient.callSendObjects(project, refName, eventCreatedOn, revision, uri);
    repLog.info(
        "Pull replication REST API apply object to {} COMPLETED for {}:{} - {}, HTTP Result:"
            + " {} - time:{} ms",
        uri,
        project,
        refName,
        revisionDataStr,
        result,
        apiTimer.stop() / 1000000.0);

    return Optional.of(result);
  }

  private boolean callBatchSendObject(
      Source source,
      NameKey project,
      List<BatchApplyObjectData> refsBatch,
      long eventCreatedOn,
      ReplicationState state)
      throws MissingParentObjectException {
    boolean batchResultSuccessful = true;

    List<BatchApplyObjectData> filteredRefsBatch =
        refsBatch.stream()
            .filter(r -> source.wouldFetchProject(project) && source.wouldFetchRef(r.refName()))
            .collect(Collectors.toList());

    String batchApplyObjectStr =
        filteredRefsBatch.stream()
            .map(BatchApplyObjectData::toString)
            .collect(Collectors.joining(","));
    FetchApiClient fetchClient = fetchClientFactory.create(source);
    String remoteName = source.getRemoteConfigName();

    for (String apiUrl : source.getApis()) {
      try {
        boolean resultSuccessful = true;
        Optional<HttpResult> result = Optional.empty();
        URIish uri = new URIish(apiUrl);
        if (source.enableBatchedRefs()) {
          repLog.info(
              "Pull replication REST API batch apply object to {} for {}:[{}]",
              apiUrl,
              project,
              batchApplyObjectStr);
          Context<String> apiTimer = applyObjectMetrics.startEnd2End(remoteName);
          result =
              Optional.of(
                  fetchClient.callBatchSendObject(project, filteredRefsBatch, eventCreatedOn, uri));
          resultSuccessful = HttpResultUtils.isSuccessful(result);
          repLog.info(
              "Pull replication REST API batch apply object to {} COMPLETED for {}:[{}], HTTP  Result:"
                  + " {} - time:{} ms",
              apiUrl,
              project,
              batchApplyObjectStr,
              HttpResultUtils.status(result),
              apiTimer.stop() / 1000000.0);
        } else {
          repLog.info(
              "REST API batch apply object not enabled for source {}, using REST API apply object to {} for {}:[{}]",
              remoteName,
              apiUrl,
              project,
              batchApplyObjectStr);
          for (BatchApplyObjectData batchApplyObject : filteredRefsBatch) {
            result =
                callSendObject(
                    fetchClient,
                    remoteName,
                    uri,
                    project,
                    batchApplyObject.refName(),
                    eventCreatedOn,
                    batchApplyObject.isDelete(),
                    batchApplyObject.revisionData().map(ImmutableList::of).orElse(null));

            resultSuccessful = HttpResultUtils.isSuccessful(result);
            if (!resultSuccessful) {
              break;
            }
          }
        }

        if (!resultSuccessful
            && HttpResultUtils.isProjectMissing(result, project)
            && source.isCreateMissingRepositories()) {
          result = initProject(project, uri, fetchClient, result);
          repLog.info(
              "Missing project {} created, HTTP Result:{}",
              project,
              HttpResultUtils.status(result));
        }

        if (!resultSuccessful && HttpResultUtils.isParentObjectMissing(result)) {
          resultSuccessful = true;
          for (BatchApplyObjectData batchApplyObject : filteredRefsBatch) {
            String refName = batchApplyObject.refName();
            if ((RefNames.isNoteDbMetaRef(refName) || applyObjectsRefsFilter.match(refName))
                && batchApplyObject.revisionData().isPresent()) {

              Optional<RevisionData> maybeRevisionData = batchApplyObject.revisionData();
              List<RevisionData> allRevisions =
                  fetchWholeMetaHistory(project, refName, maybeRevisionData.get());

              Optional<HttpResult> sendObjectResult =
                  callSendObject(
                      fetchClient,
                      remoteName,
                      uri,
                      project,
                      refName,
                      eventCreatedOn,
                      batchApplyObject.isDelete(),
                      allRevisions);
              resultSuccessful = HttpResultUtils.isSuccessful(sendObjectResult);
              if (!resultSuccessful) {
                break;
              }
            } else {
              throw new MissingParentObjectException(
                  project, refName, source.getRemoteConfigName());
            }
          }
        }

        batchResultSuccessful &= resultSuccessful;
      } catch (URISyntaxException e) {
        repLog.warn(
            "Pull replication REST API batch apply object to {} *FAILED* for {}:[{}]",
            apiUrl,
            project,
            batchApplyObjectStr,
            e);
        stateLog.error(String.format("Cannot parse pull replication api url:%s", apiUrl), state);
        batchResultSuccessful = false;
      } catch (IOException | IllegalArgumentException e) {
        repLog.warn(
            "Pull replication REST API batch apply object to {} *FAILED* for {}:[{}]",
            apiUrl,
            project,
            batchApplyObjectStr,
            e);
        stateLog.error(
            String.format(
                "Exception during the pull replication fetch rest api call. Endpoint url:%s,"
                    + " message:%s",
                apiUrl, e.getMessage()),
            e,
            state);
        batchResultSuccessful = false;
      }
    }
    return batchResultSuccessful;
  }

  private List<RevisionData> fetchWholeMetaHistory(
      NameKey project, String refName, RevisionData revision)
      throws RepositoryNotFoundException, MissingObjectException, IncorrectObjectTypeException,
          CorruptObjectException, IOException {
    RevisionReader revisionReader = revReaderProvider.get();
    Optional<RevisionData> revisionDataWithParents =
        revisionReader.read(project, refName, Integer.MAX_VALUE);

    ImmutableList.Builder<RevisionData> revisionDataBuilder = ImmutableList.builder();
    List<ObjectId> parentObjectIds =
        revisionDataWithParents
            .map(RevisionData::getParentObjetIds)
            .orElse(Collections.emptyList());
    for (ObjectId parentObjectId : parentObjectIds) {
      revisionReader.read(project, parentObjectId, refName, 0).ifPresent(revisionDataBuilder::add);
    }

    revisionDataBuilder.add(revision);

    return revisionDataBuilder.build();
  }

  private boolean callBatchFetch(
      Source source,
      Project.NameKey project,
      List<ReferenceUpdatedEvent> refs,
      ReplicationState state) {

    boolean resultIsSuccessful = true;

    List<String> filteredRefs =
        refs.stream()
            .map(ReferenceUpdatedEvent::refName)
            .filter(refName -> source.wouldFetchProject(project) && source.wouldFetchRef(refName))
            .collect(Collectors.toList());

    String refsStr = String.join(",", filteredRefs);
    FetchApiClient fetchClient = fetchClientFactory.create(source);

    for (String apiUrl : source.getApis()) {
      try {
        URIish uri = new URIish(apiUrl);
        Optional<HttpResult> result = Optional.empty();
        repLog.info(
            "Pull replication REST API batch fetch to {} for {}:[{}]", apiUrl, project, refsStr);
        long startTime = System.currentTimeMillis();
        result = Optional.of(fetchClient.callBatchFetch(project, filteredRefs, uri));
        long endTime = System.currentTimeMillis();
        boolean resultSuccessful = HttpResultUtils.isSuccessful(result);
        repLog.info(
            "Pull replication REST API batch fetch to {} COMPLETED for {}:[{}], HTTP Result:"
                + " {} - time:{} ms",
            apiUrl,
            project,
            refsStr,
            HttpResultUtils.status(result),
            endTime - startTime);
        if (!resultSuccessful
            && HttpResultUtils.isProjectMissing(result, project)
            && source.isCreateMissingRepositories()) {
          result = initProject(project, uri, fetchClient, result);
          resultSuccessful = HttpResultUtils.isSuccessful(result);
        }
        if (!resultSuccessful) {
          stateLog.warn(
              String.format(
                  "Pull replication REST API batch fetch call failed. Endpoint url: %s, reason:%s",
                  apiUrl, HttpResultUtils.errorMsg(result)),
              state);
        }
        resultIsSuccessful &= resultSuccessful;
      } catch (URISyntaxException e) {
        stateLog.error(
            String.format("Cannot parse pull replication batch api url:%s", apiUrl), state);
        resultIsSuccessful = false;
      } catch (Exception e) {
        stateLog.error(
            String.format(
                "Exception during the pull replication batch fetch rest api call. Endpoint url:%s,"
                    + " message:%s",
                apiUrl, e.getMessage()),
            e,
            state);
        resultIsSuccessful = false;
      }
    }

    return resultIsSuccessful;
  }

  private boolean callFetch(
      Source source,
      Project.NameKey project,
<<<<<<< HEAD
      List<ReferenceUpdatedEvent> refs,
      ReplicationState state) {
    boolean resultIsSuccessful = true;
    for (ReferenceUpdatedEvent refEvent : refs) {
      String refName = refEvent.refName();
      if (source.wouldFetchProject(project) && source.wouldFetchRef(refName)) {
        for (String apiUrl : source.getApis()) {
          try {
            URIish uri = new URIish(apiUrl);
            FetchApiClient fetchClient = fetchClientFactory.create(source);
            repLog.info(
                "Pull replication REST API fetch to {} for {}:{}", apiUrl, project, refName);
            long startTime = System.currentTimeMillis();
            Optional<HttpResult> result = Optional.of(fetchClient.callFetch(project, refName, uri));
            long endTime = System.currentTimeMillis();
            boolean resultSuccessful = HttpResultUtils.isSuccessful(result);
            repLog.info(
                "Pull replication REST API fetch to {} COMPLETED for {}:{}, HTTP Result:"
                    + " {} - time: {} ms",
                apiUrl,
                project,
                refName,
                HttpResultUtils.status(result),
                endTime - startTime);
            if (!resultSuccessful
                && HttpResultUtils.isProjectMissing(result, project)
                && source.isCreateMissingRepositories()) {
              result = initProject(project, uri, fetchClient, result);
            }
            if (!resultSuccessful) {
              stateLog.warn(
                  String.format(
                      "Pull replication rest api fetch call failed. Endpoint url: %s, reason:%s",
                      apiUrl, HttpResultUtils.errorMsg(result)),
                  state);
            }

            resultIsSuccessful &= HttpResultUtils.isSuccessful(result);
          } catch (URISyntaxException e) {
            stateLog.error(
                String.format("Cannot parse pull replication api url:%s", apiUrl), state);
            resultIsSuccessful = false;
          } catch (Exception e) {
            stateLog.error(
=======
      String refName,
      ReplicationState state,
      boolean forceAsyncCall) {
    boolean resultIsSuccessful = true;
    if (source.wouldFetchProject(project) && source.wouldFetchRef(refName)) {
      for (String apiUrl : source.getApis()) {
        try {
          URIish uri = new URIish(apiUrl);
          FetchApiClient fetchClient = fetchClientFactory.create(source);
          repLog.info("Pull replication REST API fetch to {} for {}:{}", apiUrl, project, refName);
          Context<String> timer = fetchMetrics.startEnd2End(source.getRemoteConfigName());
          HttpResult result =
              fetchClient.callFetch(
                  project,
                  refName,
                  uri,
                  MILLISECONDS.toNanos(System.currentTimeMillis()),
                  forceAsyncCall);
          long elapsedMs = TimeUnit.NANOSECONDS.toMillis(timer.stop());
          boolean resultSuccessful = result.isSuccessful();
          repLog.info(
              "Pull replication REST API fetch to {} COMPLETED for {}:{}, HTTP Result:"
                  + " {} - time:{} ms",
              apiUrl,
              project,
              refName,
              result,
              elapsedMs);
          if (!resultSuccessful
              && result.isProjectMissing(project)
              && source.isCreateMissingRepositories()) {
            result = initProject(project, uri, fetchClient, result);
          }
          if (!resultSuccessful) {
            stateLog.warn(
>>>>>>> 4a46c007
                String.format(
                    "Exception during the pull replication fetch rest api call. Endpoint url:%s,"
                        + " message:%s",
                    apiUrl, e.getMessage()),
                e,
                state);
            resultIsSuccessful = false;
          }
        }
      }
    }

    return resultIsSuccessful;
  }

  public boolean retry(int attempt, int maxRetries) {
    return maxRetries == 0 || attempt < maxRetries;
  }

  private Optional<HttpResult> initProject(
      Project.NameKey project, URIish uri, FetchApiClient fetchClient, Optional<HttpResult> result)
      throws IOException {
    RevisionData refsMetaConfigRevisionData =
        revReaderProvider
            .get()
            .read(project, null, RefNames.REFS_CONFIG, 0)
            .orElseThrow(
                () ->
                    new IllegalStateException(
                        String.format(
                            "Project %s does not have %s", project, RefNames.REFS_CONFIG)));

    List<RevisionData> refsMetaConfigDataList =
        fetchWholeMetaHistory(project, RefNames.REFS_CONFIG, refsMetaConfigRevisionData);
    HttpResult initProjectResult =
        fetchClient.initProject(project, uri, System.currentTimeMillis(), refsMetaConfigDataList);
    if (initProjectResult.isSuccessful()) {
      result = Optional.of(fetchClient.callFetch(project, FetchOne.ALL_REFS, uri));
    } else {
      String errorMessage = initProjectResult.getMessage().map(e -> " - Error: " + e).orElse("");
      repLog.error("Cannot create project " + project + errorMessage);
    }
    return result;
  }

  private void fireBeforeStartupEvents() {
    Set<String> eventsReplayed = new HashSet<>();
    ReferenceBatchUpdatedEvent event;
    while ((event = beforeStartupEventsQueue.poll()) != null) {
      String eventKey =
          String.format(
              "%s:%s",
              event.projectName(),
              event.refs().stream()
                  .map(ReferenceUpdatedEvent::refName)
                  .collect(Collectors.joining()));
      if (!eventsReplayed.contains(eventKey)) {
        repLog.info("Firing pending task {}", event);
        fire(event);
        eventsReplayed.add(eventKey);
      }
    }
  }

  @Override
  public void onHeadUpdated(HeadUpdatedListener.Event event) {
    Project.NameKey p = Project.nameKey(event.getProjectName());
    sources.get().getAll().stream()
        .filter(s -> s.wouldFetchProject(p))
        .forEach(
            s ->
                s.getApis()
                    .forEach(apiUrl -> s.scheduleUpdateHead(apiUrl, p, event.getNewHeadName())));
  }

  SourcesCollection sourcesCollection() {
    return sources.get();
  }

  @AutoValue
  abstract static class ReferenceBatchUpdatedEvent {

    static ReferenceBatchUpdatedEvent create(
        String projectName, List<ReferenceUpdatedEvent> refs, long eventCreatedOn) {
      return new AutoValue_ReplicationQueue_ReferenceBatchUpdatedEvent(
          projectName, refs, eventCreatedOn);
    }

    public abstract String projectName();

    public abstract List<ReferenceUpdatedEvent> refs();

    public abstract long eventCreatedOn();
  }

  @AutoValue
  abstract static class ReferenceUpdatedEvent {

    static ReferenceUpdatedEvent create(
        String projectName,
        String refName,
        ObjectId objectId,
        long eventCreatedOn,
        boolean isDelete) {
      return new AutoValue_ReplicationQueue_ReferenceUpdatedEvent(
          projectName, refName, objectId, eventCreatedOn, isDelete);
    }

    static ReferenceUpdatedEvent from(RefUpdateAttribute refUpdateAttribute, long eventCreatedOn) {
      return ReferenceUpdatedEvent.create(
          refUpdateAttribute.project,
          refUpdateAttribute.refName,
          ObjectId.fromString(refUpdateAttribute.newRev),
          eventCreatedOn,
          ZEROS_OBJECTID.equals(refUpdateAttribute.newRev));
    }

    public abstract String projectName();

    public abstract String refName();

    public abstract ObjectId objectId();

    public abstract long eventCreatedOn();

    public abstract boolean isDelete();
  }

  @FunctionalInterface
  private interface CallFunction {
    boolean call(Source source) throws MissingParentObjectException;
  }
}<|MERGE_RESOLUTION|>--- conflicted
+++ resolved
@@ -60,7 +60,6 @@
 import java.util.Set;
 import java.util.concurrent.ExecutionException;
 import java.util.concurrent.ForkJoinPool;
-import java.util.concurrent.TimeUnit;
 import java.util.concurrent.TimeoutException;
 import java.util.function.Consumer;
 import java.util.stream.Collectors;
@@ -307,7 +306,7 @@
               Project.nameKey(event.projectName()), event.refs(), event.eventCreatedOn(), state);
       fetchCallsPool
           .submit(() -> allSources.parallelStream().forEach(callFunction))
-          .get(fetchCallsTimeout, TimeUnit.MILLISECONDS);
+          .get(fetchCallsTimeout, MILLISECONDS);
     } catch (InterruptedException | ExecutionException | TimeoutException e) {
       stateLog.error(
           String.format(
@@ -346,15 +345,11 @@
       }
 
       if (!callSuccessful) {
-<<<<<<< HEAD
         if (source.enableBatchedRefs()) {
           callBatchFetch(source, project, refs, state);
         } else {
-          callFetch(source, project, refs, state);
+          callFetch(source, project, refs, state, FetchRestApiClient.FORCE_ASYNC);
         }
-=======
-        callFetch(source, project, refName, state, FetchRestApiClient.FORCE_ASYNC);
->>>>>>> 4a46c007
       }
     };
   }
@@ -401,12 +396,8 @@
     }
   }
 
-<<<<<<< HEAD
   private boolean containsLargeRef(List<BatchApplyObjectData> batchApplyObjectData) {
     return batchApplyObjectData.stream().anyMatch(e -> e.revisionData().isEmpty() && !e.isDelete());
-=======
-    return (source) -> callFetch(source, project, refName, state, false);
->>>>>>> 4a46c007
   }
 
   private Optional<HttpResult> callSendObject(
@@ -683,9 +674,9 @@
   private boolean callFetch(
       Source source,
       Project.NameKey project,
-<<<<<<< HEAD
       List<ReferenceUpdatedEvent> refs,
-      ReplicationState state) {
+      ReplicationState state,
+      boolean forceAsyncCall) {
     boolean resultIsSuccessful = true;
     for (ReferenceUpdatedEvent refEvent : refs) {
       String refName = refEvent.refName();
@@ -697,7 +688,14 @@
             repLog.info(
                 "Pull replication REST API fetch to {} for {}:{}", apiUrl, project, refName);
             long startTime = System.currentTimeMillis();
-            Optional<HttpResult> result = Optional.of(fetchClient.callFetch(project, refName, uri));
+            Optional<HttpResult> result =
+                Optional.of(
+                    fetchClient.callFetch(
+                        project,
+                        refName,
+                        uri,
+                        MILLISECONDS.toNanos(System.currentTimeMillis()),
+                        forceAsyncCall));
             long endTime = System.currentTimeMillis();
             boolean resultSuccessful = HttpResultUtils.isSuccessful(result);
             repLog.info(
@@ -728,43 +726,6 @@
             resultIsSuccessful = false;
           } catch (Exception e) {
             stateLog.error(
-=======
-      String refName,
-      ReplicationState state,
-      boolean forceAsyncCall) {
-    boolean resultIsSuccessful = true;
-    if (source.wouldFetchProject(project) && source.wouldFetchRef(refName)) {
-      for (String apiUrl : source.getApis()) {
-        try {
-          URIish uri = new URIish(apiUrl);
-          FetchApiClient fetchClient = fetchClientFactory.create(source);
-          repLog.info("Pull replication REST API fetch to {} for {}:{}", apiUrl, project, refName);
-          Context<String> timer = fetchMetrics.startEnd2End(source.getRemoteConfigName());
-          HttpResult result =
-              fetchClient.callFetch(
-                  project,
-                  refName,
-                  uri,
-                  MILLISECONDS.toNanos(System.currentTimeMillis()),
-                  forceAsyncCall);
-          long elapsedMs = TimeUnit.NANOSECONDS.toMillis(timer.stop());
-          boolean resultSuccessful = result.isSuccessful();
-          repLog.info(
-              "Pull replication REST API fetch to {} COMPLETED for {}:{}, HTTP Result:"
-                  + " {} - time:{} ms",
-              apiUrl,
-              project,
-              refName,
-              result,
-              elapsedMs);
-          if (!resultSuccessful
-              && result.isProjectMissing(project)
-              && source.isCreateMissingRepositories()) {
-            result = initProject(project, uri, fetchClient, result);
-          }
-          if (!resultSuccessful) {
-            stateLog.warn(
->>>>>>> 4a46c007
                 String.format(
                     "Exception during the pull replication fetch rest api call. Endpoint url:%s,"
                         + " message:%s",
