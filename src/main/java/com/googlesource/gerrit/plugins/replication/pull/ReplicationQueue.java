// Copyright (C) 2020 The Android Open Source Project
//
// Licensed under the Apache License, Version 2.0 (the "License");
// you may not use this file except in compliance with the License.
// You may obtain a copy of the License at
//
// http://www.apache.org/licenses/LICENSE-2.0
//
// Unless required by applicable law or agreed to in writing, software
// distributed under the License is distributed on an "AS IS" BASIS,
// WITHOUT WARRANTIES OR CONDITIONS OF ANY KIND, either express or implied.
// See the License for the specific language governing permissions and
// limitations under the License.

package com.googlesource.gerrit.plugins.replication.pull;

import com.google.auto.value.AutoValue;
import com.google.common.collect.ImmutableList;
import com.google.common.collect.Queues;
import com.google.gerrit.entities.Project;
import com.google.gerrit.entities.Project.NameKey;
import com.google.gerrit.entities.RefNames;
import com.google.gerrit.extensions.events.HeadUpdatedListener;
import com.google.gerrit.extensions.events.LifecycleListener;
import com.google.gerrit.extensions.events.ProjectDeletedListener;
import com.google.gerrit.extensions.registration.DynamicItem;
import com.google.gerrit.metrics.Timer1.Context;
import com.google.gerrit.server.config.GerritInstanceId;
import com.google.gerrit.server.config.GerritServerConfig;
import com.google.gerrit.server.data.RefUpdateAttribute;
import com.google.gerrit.server.events.BatchRefUpdateEvent;
import com.google.gerrit.server.events.EventDispatcher;
import com.google.gerrit.server.events.EventListener;
import com.google.gerrit.server.events.RefUpdatedEvent;
import com.google.gerrit.server.git.WorkQueue;
import com.google.inject.Inject;
import com.google.inject.Provider;
import com.google.inject.Singleton;
import com.googlesource.gerrit.plugins.replication.ObservableQueue;
import com.googlesource.gerrit.plugins.replication.pull.FetchResultProcessing.GitUpdateProcessing;
import com.googlesource.gerrit.plugins.replication.pull.api.data.BatchApplyObjectData;
import com.googlesource.gerrit.plugins.replication.pull.api.data.RevisionData;
import com.googlesource.gerrit.plugins.replication.pull.api.exception.MissingParentObjectException;
import com.googlesource.gerrit.plugins.replication.pull.client.FetchApiClient;
import com.googlesource.gerrit.plugins.replication.pull.client.HttpResult;
import com.googlesource.gerrit.plugins.replication.pull.client.HttpResultUtils;
import com.googlesource.gerrit.plugins.replication.pull.filter.ApplyObjectsRefsFilter;
import com.googlesource.gerrit.plugins.replication.pull.filter.ExcludedRefsFilter;
import java.io.IOException;
import java.io.UncheckedIOException;
import java.net.URISyntaxException;
import java.util.Collections;
import java.util.HashSet;
import java.util.List;
import java.util.Optional;
import java.util.Queue;
import java.util.Set;
import java.util.concurrent.ExecutionException;
import java.util.concurrent.ForkJoinPool;
import java.util.concurrent.TimeUnit;
import java.util.concurrent.TimeoutException;
import java.util.function.Consumer;
import java.util.stream.Collectors;
import org.eclipse.jgit.errors.CorruptObjectException;
import org.eclipse.jgit.errors.IncorrectObjectTypeException;
import org.eclipse.jgit.errors.MissingObjectException;
import org.eclipse.jgit.errors.RepositoryNotFoundException;
import org.eclipse.jgit.lib.Config;
import org.eclipse.jgit.lib.ObjectId;
import org.eclipse.jgit.transport.URIish;
import org.slf4j.Logger;
import org.slf4j.LoggerFactory;

@Singleton
public class ReplicationQueue
    implements ObservableQueue,
        EventListener,
        LifecycleListener,
        ProjectDeletedListener,
        HeadUpdatedListener {

  static final String PULL_REPLICATION_LOG_NAME = "pull_replication_log";
  static final Logger repLog = LoggerFactory.getLogger(PULL_REPLICATION_LOG_NAME);

  private static final Integer DEFAULT_FETCH_CALLS_TIMEOUT = 0;
  private static final String BATCH_REF_UPDATED_EVENT_TYPE = BatchRefUpdateEvent.TYPE;
  private static final String REF_UDPATED_EVENT_TYPE = new RefUpdatedEvent().type;
  private static final String ZEROS_OBJECTID = ObjectId.zeroId().getName();
  private final ReplicationStateListener stateLog;
  private final ShutdownState shutdownState;

  private final WorkQueue workQueue;
  private final DynamicItem<EventDispatcher> dispatcher;
  private final Provider<SourcesCollection> sources; // For Guice circular dependency
  private volatile boolean running;
  private volatile boolean replaying;
  private final Queue<ReferenceBatchUpdatedEvent> beforeStartupEventsQueue;
  private FetchApiClient.Factory fetchClientFactory;
  private Integer fetchCallsTimeout;
  private ExcludedRefsFilter refsFilter;
  private Provider<RevisionReader> revReaderProvider;
  private final ApplyObjectMetrics applyObjectMetrics;
  private final ReplicationQueueMetrics queueMetrics;
  private final String instanceId;
  private final boolean useBatchUpdateEvents;
  private ApplyObjectsRefsFilter applyObjectsRefsFilter;

  @Inject
  ReplicationQueue(
      WorkQueue wq,
      Provider<SourcesCollection> rd,
      DynamicItem<EventDispatcher> dis,
      ReplicationStateListeners sl,
      FetchApiClient.Factory fetchClientFactory,
      ExcludedRefsFilter refsFilter,
      Provider<RevisionReader> revReaderProvider,
      ApplyObjectMetrics applyObjectMetrics,
      ReplicationQueueMetrics queueMetrics,
      @GerritInstanceId String instanceId,
      @GerritServerConfig Config gerritConfig,
      ApplyObjectsRefsFilter applyObjectsRefsFilter,
      ShutdownState shutdownState) {
    workQueue = wq;
    dispatcher = dis;
    sources = rd;
    stateLog = sl;
    this.shutdownState = shutdownState;
    beforeStartupEventsQueue = Queues.newConcurrentLinkedQueue();
    this.fetchClientFactory = fetchClientFactory;
    this.refsFilter = refsFilter;
    this.revReaderProvider = revReaderProvider;
    this.applyObjectMetrics = applyObjectMetrics;
    this.queueMetrics = queueMetrics;
    this.instanceId = instanceId;
    this.useBatchUpdateEvents =
        gerritConfig.getBoolean("event", "stream-events", "enableBatchRefUpdatedEvents", false);
    this.applyObjectsRefsFilter = applyObjectsRefsFilter;
  }

  @Override
  public void start() {
    if (!running) {
      sources.get().startup(workQueue);
      queueMetrics.start(this);
      fetchCallsTimeout =
          2
              * sources.get().getAll().stream()
                  .mapToInt(Source::getConnectionTimeout)
                  .max()
                  .orElse(DEFAULT_FETCH_CALLS_TIMEOUT);

      running = true;
      fireBeforeStartupEvents();
    }
  }

  @Override
  public void stop() {
    running = false;
    shutdownState.setIsShuttingDown(true);
    int discarded = sources.get().shutdown();
    if (discarded > 0) {
      repLog.warn("Canceled {} replication events during shutdown", discarded);
    }
    queueMetrics.stop();
  }

  @Override
  public boolean isRunning() {
    return running;
  }

  @Override
  public boolean isReplaying() {
    return replaying;
  }

  @Override
  public void onEvent(com.google.gerrit.server.events.Event e) {
    if (!instanceId.equals(e.instanceId)) {
      return;
    }

    if (useBatchUpdateEvents) {
      if (e.type.equals(BATCH_REF_UPDATED_EVENT_TYPE)) {
        BatchRefUpdateEvent event = (BatchRefUpdateEvent) e;
        repLog.info(
            "Batch ref event received on project {} for refs: {}",
            event.getProjectNameKey().get(),
            String.join(",", event.getRefNames()));

        long eventCreatedOn = e.eventCreatedOn;
        List<ReferenceUpdatedEvent> refs =
            event.refUpdates.get().stream()
                .filter(u -> isRefToBeReplicated(u.refName))
                .map(
                    u -> {
                      repLog.info(
                          "Ref event received: {} on project {}:{} - {} => {}",
                          refUpdateType(u.oldRev, u.newRev),
                          event.getProjectNameKey().get(),
                          u.refName,
                          u.oldRev,
                          u.newRev);
                      return ReferenceUpdatedEvent.from(u, eventCreatedOn);
                    })
                .sorted(ReplicationQueue::sortByMetaRefAsLast)
                .collect(Collectors.toList());

        if (!refs.isEmpty()) {
          ReferenceBatchUpdatedEvent referenceBatchUpdatedEvent =
              ReferenceBatchUpdatedEvent.create(
                  event.getProjectNameKey().get(), refs, eventCreatedOn);
          fire(referenceBatchUpdatedEvent);
        }
      }
      return;
    }

    if (e.type.equals(REF_UDPATED_EVENT_TYPE)) {
      RefUpdatedEvent event = (RefUpdatedEvent) e;

      if (isRefToBeReplicated(event.getRefName())) {
        RefUpdateAttribute refUpdateAttribute = event.refUpdate.get();
        repLog.info(
            "Ref event received: {} on project {}:{} - {} => {}",
            refUpdateType(refUpdateAttribute.oldRev, refUpdateAttribute.newRev),
            event.getProjectNameKey().get(),
            refUpdateAttribute.refName,
            refUpdateAttribute.oldRev,
            refUpdateAttribute.newRev);

        ReferenceBatchUpdatedEvent referenceBatchUpdatedEvent =
            ReferenceBatchUpdatedEvent.create(
                event.getProjectNameKey().get(),
                List.of(ReferenceUpdatedEvent.from(refUpdateAttribute, e.eventCreatedOn)),
                e.eventCreatedOn);
        fire(referenceBatchUpdatedEvent);
      }
    }
  }

  @Override
  public void onProjectDeleted(ProjectDeletedListener.Event event) {
    Project.NameKey project = Project.nameKey(event.getProjectName());
    sources.get().getAll().stream()
        .filter((Source s) -> s.wouldDeleteProject(project))
        .forEach(
            source ->
                source.getApis().forEach(apiUrl -> source.scheduleDeleteProject(apiUrl, project)));
  }

  private static int sortByMetaRefAsLast(ReferenceUpdatedEvent a, ReferenceUpdatedEvent b) {
    repLog.debug("sortByMetaRefAsLast({} <=> {})", a.refName(), b.refName());
    return Boolean.compare(
        RefNames.isNoteDbMetaRef(a.refName()), RefNames.isNoteDbMetaRef(b.refName()));
  }

  private static String refUpdateType(String oldRev, String newRev) {
    if (ZEROS_OBJECTID.equals(oldRev)) {
      return "CREATE";
    } else if (ZEROS_OBJECTID.equals(newRev)) {
      return "DELETE";
    } else {
      return "UPDATE";
    }
  }

  private Boolean isRefToBeReplicated(String refName) {
    return !refsFilter.match(refName);
  }

  private void fire(ReferenceBatchUpdatedEvent event) {
    ReplicationState state = new ReplicationState(new GitUpdateProcessing(dispatcher.get()));
    fire(event, state);
    state.markAllFetchTasksScheduled();
  }

  private void fire(ReferenceBatchUpdatedEvent event, ReplicationState state) {
    if (!running) {
      stateLog.warn(
          String.format(
              "Replication plugin did not finish startup before event, event replication is postponed"
                  + " for event %s",
              event),
          state);
      beforeStartupEventsQueue.add(event);

      queueMetrics.incrementQueuedBeforStartup();
      return;
    }
    ForkJoinPool fetchCallsPool = null;
    try {
      List<Source> allSources = sources.get().getAll();
      int numSources = allSources.size();
      if (numSources == 0) {
        repLog.debug("No replication sources configured -> skipping fetch");
        return;
      }
      fetchCallsPool = new ForkJoinPool(numSources);

      final Consumer<Source> callFunction =
          callFunction(
              Project.nameKey(event.projectName()), event.refs(), event.eventCreatedOn(), state);
      fetchCallsPool
          .submit(() -> allSources.parallelStream().forEach(callFunction))
          .get(fetchCallsTimeout, TimeUnit.MILLISECONDS);
    } catch (InterruptedException | ExecutionException | TimeoutException e) {
      stateLog.error(
          String.format(
              "Exception during the pull replication fetch rest api call.  Message:%s",
              e.getMessage()),
          e,
          state);
    } finally {
      if (fetchCallsPool != null) {
        fetchCallsPool.shutdown();
      }
    }
  }

  private Consumer<Source> callFunction(
      NameKey project,
      List<ReferenceUpdatedEvent> refs,
      long eventCreatedOn,
      ReplicationState state) {
    CallFunction call = getCallFunction(project, refs, eventCreatedOn, state);

    return (source) -> {
      boolean callSuccessful;
      try {
        callSuccessful = call.call(source);
      } catch (Exception e) {
        repLog.warn(
            String.format(
                "Failed to batch apply object %s on project %s, falling back to git fetch",
                refs.stream()
                    .map(event -> String.format("%s:%s", event.refName(), event.objectId()))
                    .collect(Collectors.joining(",")),
                project),
            e);
        callSuccessful = false;
      }

      if (!callSuccessful) {
        if (source.enableBatchedRefs()) {
          callBatchFetch(source, project, refs, state);
        } else {
          callFetch(source, project, refs, state);
        }
      }
    };
  }

  private CallFunction getCallFunction(
      NameKey project,
      List<ReferenceUpdatedEvent> refs,
      long eventCreatedOn,
      ReplicationState state) {

    try {
      List<BatchApplyObjectData> refsBatch =
          refs.stream()
              .map(ref -> toBatchApplyObject(project, ref, state))
              .collect(Collectors.toList());

      if (!containsLargeRef(refsBatch)) {
        return ((source) -> callBatchSendObject(source, project, refsBatch, eventCreatedOn, state));
      }
    } catch (UncheckedIOException e) {
      stateLog.error("Falling back to calling fetch", e, state);
    }
    return ((source) -> callBatchFetch(source, project, refs, state));
  }

  private BatchApplyObjectData toBatchApplyObject(
      NameKey project, ReferenceUpdatedEvent event, ReplicationState state) {
    if (event.isDelete()) {
      Optional<RevisionData> noRevisionData = Optional.empty();
      return BatchApplyObjectData.create(event.refName(), noRevisionData, event.isDelete());
    }
    try {
      Optional<RevisionData> maybeRevisionData =
          revReaderProvider.get().read(project, event.objectId(), event.refName(), 0);
      return BatchApplyObjectData.create(event.refName(), maybeRevisionData, event.isDelete());
    } catch (IOException e) {
      stateLog.error(
          String.format(
              "Exception during reading ref: %s, project:%s, message: %s",
              event.refName(), project.get(), e.getMessage()),
          e,
          state);
      throw new UncheckedIOException(e);
    }
  }

  private boolean containsLargeRef(List<BatchApplyObjectData> batchApplyObjectData) {
    return batchApplyObjectData.stream().anyMatch(e -> e.revisionData().isEmpty() && !e.isDelete());
  }

  private Optional<HttpResult> callSendObject(
      FetchApiClient fetchClient,
      String remoteName,
      URIish uri,
      NameKey project,
      String refName,
      long eventCreatedOn,
      boolean isDelete,
      List<RevisionData> revision)
      throws IOException {
    String revisionDataStr =
        Optional.ofNullable(revision).orElse(ImmutableList.of()).stream()
            .map(RevisionData::toString)
            .collect(Collectors.joining(","));
    repLog.info(
        "Pull replication REST API apply object to {} for {}:{} - {}",
        uri,
        project,
        refName,
        revisionDataStr);
    Context<String> apiTimer = applyObjectMetrics.startEnd2End(remoteName);
    HttpResult result =
        isDelete
            ? fetchClient.callSendObject(project, refName, eventCreatedOn, isDelete, null, uri)
            : fetchClient.callSendObjects(project, refName, eventCreatedOn, revision, uri);
    repLog.info(
        "Pull replication REST API apply object to {} COMPLETED for {}:{} - {}, HTTP Result:"
            + " {} - time:{} ms",
        uri,
        project,
        refName,
        revisionDataStr,
        result,
        apiTimer.stop() / 1000000.0);

    return Optional.of(result);
  }

  private boolean callBatchSendObject(
      Source source,
      NameKey project,
      List<BatchApplyObjectData> refsBatch,
      long eventCreatedOn,
      ReplicationState state)
      throws MissingParentObjectException {
    boolean batchResultSuccessful = true;

    List<BatchApplyObjectData> filteredRefsBatch =
        refsBatch.stream()
            .filter(r -> source.wouldFetchProject(project) && source.wouldFetchRef(r.refName()))
            .collect(Collectors.toList());

    String batchApplyObjectStr =
        filteredRefsBatch.stream()
            .map(BatchApplyObjectData::toString)
            .collect(Collectors.joining(","));
    FetchApiClient fetchClient = fetchClientFactory.create(source);
    String remoteName = source.getRemoteConfigName();

    for (String apiUrl : source.getApis()) {
      try {
        boolean resultSuccessful = true;
        Optional<HttpResult> result = Optional.empty();
        URIish uri = new URIish(apiUrl);
        if (source.enableBatchedRefs()) {
          repLog.info(
              "Pull replication REST API batch apply object to {} for {}:[{}]",
              apiUrl,
              project,
              batchApplyObjectStr);
          Context<String> apiTimer = applyObjectMetrics.startEnd2End(remoteName);
          result =
              Optional.of(
                  fetchClient.callBatchSendObject(project, filteredRefsBatch, eventCreatedOn, uri));
          resultSuccessful = HttpResultUtils.isSuccessful(result);
          repLog.info(
              "Pull replication REST API batch apply object to {} COMPLETED for {}:[{}], HTTP  Result:"
                  + " {} - time:{} ms",
              apiUrl,
              project,
              batchApplyObjectStr,
              HttpResultUtils.status(result),
              apiTimer.stop() / 1000000.0);
        } else {
          repLog.info(
              "REST API batch apply object not enabled for source {}, using REST API apply object to {} for {}:[{}]",
              remoteName,
              apiUrl,
              project,
              batchApplyObjectStr);
          for (BatchApplyObjectData batchApplyObject : filteredRefsBatch) {
            result =
                callSendObject(
                    fetchClient,
                    remoteName,
                    uri,
                    project,
                    batchApplyObject.refName(),
                    eventCreatedOn,
                    batchApplyObject.isDelete(),
                    batchApplyObject.revisionData().map(ImmutableList::of).orElse(null));

            resultSuccessful = HttpResultUtils.isSuccessful(result);
            if (!resultSuccessful) {
              break;
            }
          }
        }

        if (!resultSuccessful
            && HttpResultUtils.isProjectMissing(result, project)
            && source.isCreateMissingRepositories()) {
          result = initProject(project, uri, fetchClient);
          repLog.info(
              "Missing project {} created, HTTP Result:{}",
              project,
              HttpResultUtils.status(result));
        }

        if (!resultSuccessful && HttpResultUtils.isParentObjectMissing(result)) {
          resultSuccessful = true;
          for (BatchApplyObjectData batchApplyObject : filteredRefsBatch) {
            String refName = batchApplyObject.refName();
            if ((RefNames.isNoteDbMetaRef(refName) || applyObjectsRefsFilter.match(refName))
                && batchApplyObject.revisionData().isPresent()) {

              Optional<RevisionData> maybeRevisionData = batchApplyObject.revisionData();
              List<RevisionData> allRevisions =
                  fetchWholeMetaHistory(project, refName, maybeRevisionData.get());

              Optional<HttpResult> sendObjectResult =
                  callSendObject(
                      fetchClient,
                      remoteName,
                      uri,
                      project,
                      refName,
                      eventCreatedOn,
                      batchApplyObject.isDelete(),
                      allRevisions);
              resultSuccessful = HttpResultUtils.isSuccessful(sendObjectResult);
              if (!resultSuccessful) {
                break;
              }
            } else {
              throw new MissingParentObjectException(
                  project, refName, source.getRemoteConfigName());
            }
          }
        }

        batchResultSuccessful &= resultSuccessful;
      } catch (URISyntaxException e) {
        repLog.warn(
            "Pull replication REST API batch apply object to {} *FAILED* for {}:[{}]",
            apiUrl,
            project,
            batchApplyObjectStr,
            e);
        stateLog.error(String.format("Cannot parse pull replication api url:%s", apiUrl), state);
        batchResultSuccessful = false;
      } catch (IOException | IllegalArgumentException e) {
        repLog.warn(
            "Pull replication REST API batch apply object to {} *FAILED* for {}:[{}]",
            apiUrl,
            project,
            batchApplyObjectStr,
            e);
        stateLog.error(
            String.format(
                "Exception during the pull replication fetch rest api call. Endpoint url:%s,"
                    + " message:%s",
                apiUrl, e.getMessage()),
            e,
            state);
        batchResultSuccessful = false;
      }
    }
    return batchResultSuccessful;
  }

  private List<RevisionData> fetchWholeMetaHistory(
      NameKey project, String refName, RevisionData revision)
      throws RepositoryNotFoundException, MissingObjectException, IncorrectObjectTypeException,
          CorruptObjectException, IOException {
    RevisionReader revisionReader = revReaderProvider.get();
    Optional<RevisionData> revisionDataWithParents =
        revisionReader.read(project, refName, Integer.MAX_VALUE);

    ImmutableList.Builder<RevisionData> revisionDataBuilder = ImmutableList.builder();
    List<ObjectId> parentObjectIds =
        revisionDataWithParents
            .map(RevisionData::getParentObjetIds)
            .orElse(Collections.emptyList());
    for (ObjectId parentObjectId : parentObjectIds) {
      revisionReader.read(project, parentObjectId, refName, 0).ifPresent(revisionDataBuilder::add);
    }

    revisionDataBuilder.add(revision);

    return revisionDataBuilder.build();
  }

  private boolean callBatchFetch(
      Source source,
      Project.NameKey project,
      List<ReferenceUpdatedEvent> refs,
      ReplicationState state) {

    boolean resultIsSuccessful = true;

    List<String> filteredRefs =
        refs.stream()
            .map(ReferenceUpdatedEvent::refName)
            .filter(refName -> source.wouldFetchProject(project) && source.wouldFetchRef(refName))
            .collect(Collectors.toList());

    String refsStr = String.join(",", filteredRefs);
    FetchApiClient fetchClient = fetchClientFactory.create(source);

    for (String apiUrl : source.getApis()) {
      try {
        URIish uri = new URIish(apiUrl);
        Optional<HttpResult> result = Optional.empty();
        repLog.info(
            "Pull replication REST API batch fetch to {} for {}:[{}]", apiUrl, project, refsStr);
        long startTime = System.currentTimeMillis();
        result = Optional.of(fetchClient.callBatchFetch(project, filteredRefs, uri));
        long endTime = System.currentTimeMillis();
        boolean resultSuccessful = HttpResultUtils.isSuccessful(result);
        repLog.info(
            "Pull replication REST API batch fetch to {} COMPLETED for {}:[{}], HTTP Result:"
                + " {} - time:{} ms",
            apiUrl,
            project,
            refsStr,
            HttpResultUtils.status(result),
            endTime - startTime);
        if (!resultSuccessful
            && HttpResultUtils.isProjectMissing(result, project)
            && source.isCreateMissingRepositories()) {
          result = initProject(project, uri, fetchClient);
          resultSuccessful = HttpResultUtils.isSuccessful(result);
        }
        if (!resultSuccessful) {
          stateLog.warn(
              String.format(
                  "Pull replication REST API batch fetch call failed. Endpoint url: %s, reason:%s",
                  apiUrl, HttpResultUtils.errorMsg(result)),
              state);
        }
        resultIsSuccessful &= resultSuccessful;
      } catch (URISyntaxException e) {
        stateLog.error(
            String.format("Cannot parse pull replication batch api url:%s", apiUrl), state);
        resultIsSuccessful = false;
      } catch (Exception e) {
        stateLog.error(
            String.format(
                "Exception during the pull replication batch fetch rest api call. Endpoint url:%s,"
                    + " message:%s",
                apiUrl, e.getMessage()),
            e,
            state);
        resultIsSuccessful = false;
      }
    }

    return resultIsSuccessful;
  }

  private boolean callFetch(
      Source source,
      Project.NameKey project,
      List<ReferenceUpdatedEvent> refs,
      ReplicationState state) {
    boolean resultIsSuccessful = true;
    for (ReferenceUpdatedEvent refEvent : refs) {
      String refName = refEvent.refName();
      if (source.wouldFetchProject(project) && source.wouldFetchRef(refName)) {
        for (String apiUrl : source.getApis()) {
          try {
            URIish uri = new URIish(apiUrl);
            FetchApiClient fetchClient = fetchClientFactory.create(source);
            repLog.info(
                "Pull replication REST API fetch to {} for {}:{}", apiUrl, project, refName);
            long startTime = System.currentTimeMillis();
            Optional<HttpResult> result = Optional.of(fetchClient.callFetch(project, refName, uri));
            long endTime = System.currentTimeMillis();
            boolean resultSuccessful = HttpResultUtils.isSuccessful(result);
            repLog.info(
                "Pull replication REST API fetch to {} COMPLETED for {}:{}, HTTP Result:"
                    + " {} - time: {} ms",
                apiUrl,
                project,
                refName,
                HttpResultUtils.status(result),
                endTime - startTime);
            if (!resultSuccessful
                && HttpResultUtils.isProjectMissing(result, project)
                && source.isCreateMissingRepositories()) {
              result = initProject(project, uri, fetchClient);
            }
            if (!resultSuccessful) {
              stateLog.warn(
                  String.format(
                      "Pull replication rest api fetch call failed. Endpoint url: %s, reason:%s",
                      apiUrl, HttpResultUtils.errorMsg(result)),
                  state);
            }

            resultIsSuccessful &= HttpResultUtils.isSuccessful(result);
          } catch (URISyntaxException e) {
            stateLog.error(
                String.format("Cannot parse pull replication api url:%s", apiUrl), state);
            resultIsSuccessful = false;
          } catch (Exception e) {
            stateLog.error(
                String.format(
                    "Exception during the pull replication fetch rest api call. Endpoint url:%s,"
                        + " message:%s",
                    apiUrl, e.getMessage()),
                e,
                state);
            resultIsSuccessful = false;
          }
        }
      }
    }

    return resultIsSuccessful;
  }

  public boolean retry(int attempt, int maxRetries) {
    return maxRetries == 0 || attempt < maxRetries;
  }

<<<<<<< HEAD
  private Optional<HttpResult> initProject(
      Project.NameKey project, URIish uri, FetchApiClient fetchClient) throws IOException {
    HttpResult initProjectResult = fetchClient.initProject(project, uri);
    Optional<HttpResult> result = Optional.empty();
=======
  private HttpResult initProject(
      Project.NameKey project, URIish uri, FetchApiClient fetchClient, HttpResult result)
      throws IOException, ClientProtocolException {
    RevisionData refsMetaConfigRevisionData =
        revReaderProvider
            .get()
            .read(project, null, RefNames.REFS_CONFIG, 0)
            .orElseThrow(
                () ->
                    new IllegalStateException(
                        String.format(
                            "Project %s does not have %s", project, RefNames.REFS_CONFIG)));

    List<RevisionData> refsMetaConfigDataList =
        fetchWholeMetaHistory(project, RefNames.REFS_CONFIG, refsMetaConfigRevisionData);
    HttpResult initProjectResult =
        fetchClient.initProject(project, uri, System.currentTimeMillis(), refsMetaConfigDataList);
>>>>>>> b4be880d
    if (initProjectResult.isSuccessful()) {
      result = Optional.of(fetchClient.callFetch(project, FetchOne.ALL_REFS, uri));
    } else {
      String errorMessage = initProjectResult.getMessage().map(e -> " - Error: " + e).orElse("");
      repLog.error("Cannot create project " + project + errorMessage);
    }
    return result;
  }

  private void fireBeforeStartupEvents() {
    Set<String> eventsReplayed = new HashSet<>();
    for (ReferenceBatchUpdatedEvent event : beforeStartupEventsQueue) {
      String eventKey =
          String.format(
              "%s:%s",
              event.projectName(),
              event.refs().stream()
                  .map(ReferenceUpdatedEvent::refName)
                  .collect(Collectors.joining()));
      if (!eventsReplayed.contains(eventKey)) {
        repLog.info("Firing pending task {}", event);
        fire(event);
        eventsReplayed.add(eventKey);
      }
    }
  }

  @Override
  public void onHeadUpdated(HeadUpdatedListener.Event event) {
    Project.NameKey p = Project.nameKey(event.getProjectName());
    sources.get().getAll().stream()
        .filter(s -> s.wouldFetchProject(p))
        .forEach(
            s ->
                s.getApis()
                    .forEach(apiUrl -> s.scheduleUpdateHead(apiUrl, p, event.getNewHeadName())));
  }

  SourcesCollection sourcesCollection() {
    return sources.get();
  }

  @AutoValue
  abstract static class ReferenceBatchUpdatedEvent {

    static ReferenceBatchUpdatedEvent create(
        String projectName, List<ReferenceUpdatedEvent> refs, long eventCreatedOn) {
      return new AutoValue_ReplicationQueue_ReferenceBatchUpdatedEvent(
          projectName, refs, eventCreatedOn);
    }

    public abstract String projectName();

    public abstract List<ReferenceUpdatedEvent> refs();

    public abstract long eventCreatedOn();
  }

  @AutoValue
  abstract static class ReferenceUpdatedEvent {

    static ReferenceUpdatedEvent create(
        String projectName,
        String refName,
        ObjectId objectId,
        long eventCreatedOn,
        boolean isDelete) {
      return new AutoValue_ReplicationQueue_ReferenceUpdatedEvent(
          projectName, refName, objectId, eventCreatedOn, isDelete);
    }

    static ReferenceUpdatedEvent from(RefUpdateAttribute refUpdateAttribute, long eventCreatedOn) {
      return ReferenceUpdatedEvent.create(
          refUpdateAttribute.project,
          refUpdateAttribute.refName,
          ObjectId.fromString(refUpdateAttribute.newRev),
          eventCreatedOn,
          ZEROS_OBJECTID.equals(refUpdateAttribute.newRev));
    }

    public abstract String projectName();

    public abstract String refName();

    public abstract ObjectId objectId();

    public abstract long eventCreatedOn();

    public abstract boolean isDelete();
  }

  @FunctionalInterface
  private interface CallFunction {
    boolean call(Source source) throws MissingParentObjectException;
  }
}<|MERGE_RESOLUTION|>--- conflicted
+++ resolved
@@ -510,7 +510,7 @@
         if (!resultSuccessful
             && HttpResultUtils.isProjectMissing(result, project)
             && source.isCreateMissingRepositories()) {
-          result = initProject(project, uri, fetchClient);
+          result = initProject(project, uri, fetchClient, result);
           repLog.info(
               "Missing project {} created, HTTP Result:{}",
               project,
@@ -639,7 +639,7 @@
         if (!resultSuccessful
             && HttpResultUtils.isProjectMissing(result, project)
             && source.isCreateMissingRepositories()) {
-          result = initProject(project, uri, fetchClient);
+          result = initProject(project, uri, fetchClient, result);
           resultSuccessful = HttpResultUtils.isSuccessful(result);
         }
         if (!resultSuccessful) {
@@ -699,7 +699,7 @@
             if (!resultSuccessful
                 && HttpResultUtils.isProjectMissing(result, project)
                 && source.isCreateMissingRepositories()) {
-              result = initProject(project, uri, fetchClient);
+              result = initProject(project, uri, fetchClient, result);
             }
             if (!resultSuccessful) {
               stateLog.warn(
@@ -735,15 +735,9 @@
     return maxRetries == 0 || attempt < maxRetries;
   }
 
-<<<<<<< HEAD
   private Optional<HttpResult> initProject(
-      Project.NameKey project, URIish uri, FetchApiClient fetchClient) throws IOException {
-    HttpResult initProjectResult = fetchClient.initProject(project, uri);
-    Optional<HttpResult> result = Optional.empty();
-=======
-  private HttpResult initProject(
-      Project.NameKey project, URIish uri, FetchApiClient fetchClient, HttpResult result)
-      throws IOException, ClientProtocolException {
+      Project.NameKey project, URIish uri, FetchApiClient fetchClient, Optional<HttpResult> result)
+      throws IOException {
     RevisionData refsMetaConfigRevisionData =
         revReaderProvider
             .get()
@@ -758,7 +752,6 @@
         fetchWholeMetaHistory(project, RefNames.REFS_CONFIG, refsMetaConfigRevisionData);
     HttpResult initProjectResult =
         fetchClient.initProject(project, uri, System.currentTimeMillis(), refsMetaConfigDataList);
->>>>>>> b4be880d
     if (initProjectResult.isSuccessful()) {
       result = Optional.of(fetchClient.callFetch(project, FetchOne.ALL_REFS, uri));
     } else {
