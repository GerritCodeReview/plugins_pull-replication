--- conflicted
+++ resolved
@@ -46,6 +46,8 @@
 import java.util.concurrent.Callable;
 import java.util.concurrent.atomic.AtomicBoolean;
 import java.util.stream.Collectors;
+
+import com.jcraft.jsch.JSchException;
 import org.eclipse.jgit.errors.NoRemoteRepositoryException;
 import org.eclipse.jgit.errors.NotSupportedException;
 import org.eclipse.jgit.errors.RemoteRepositoryException;
@@ -339,13 +341,9 @@
       stateLog.error("Cannot replicate from " + uri, e, getStatesAsArray());
     } catch (TransportException e) {
       Throwable cause = e.getCause();
-<<<<<<< HEAD
-      if (e instanceof LockFailureException) {
-=======
       if (cause instanceof JSchException && cause.getMessage().startsWith("UnknownHostKey:")) {
         repLog.error("Cannot replicate [{}] from {}: {}", taskIdHex, uri, cause.getMessage());
       } else if (e instanceof LockFailureException) {
->>>>>>> 6860207e
         lockRetryCount++;
         // The LockFailureException message contains both URI and reason
         // for this failure.
