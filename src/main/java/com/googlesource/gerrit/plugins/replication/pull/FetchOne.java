--- conflicted
+++ resolved
@@ -663,8 +663,7 @@
   }
 
   private Set<FetchRefSpec> runRefsFilter(Set<FetchRefSpec> refs, boolean lock)
-<<<<<<< HEAD
-      throws com.google.gerrit.git.LockFailureException {
+      throws LockFailureException {
     Set<String> refsNames =
         refs.stream().map(FetchRefSpec::refName).collect(Collectors.toUnmodifiableSet());
     Optional<ReplicationFetchFilter> maybeFilter = replicationFetchFilter();
@@ -675,19 +674,6 @@
         filteredRefNames = fetchLocks.keySet();
       } else {
         filteredRefNames = maybeFilter.get().filter(this.projectName.get(), refsNames);
-=======
-      throws LockFailureException {
-    Set<String> refsNames =
-        refs.stream().map(FetchRefSpec::refName).collect(Collectors.toUnmodifiableSet());
-    Set<String> filteredRefNames;
-    Optional<ReplicationFetchFilter> fetchFilter = replicationFetchFilter();
-    if (fetchFilter.isPresent()) {
-      if (lock) {
-        fetchLocks = fetchFilter.get().filterAndLock(this.projectName.get(), refsNames);
-        filteredRefNames = fetchLocks.keySet();
-      } else {
-        filteredRefNames = fetchFilter.get().filter(this.projectName.get(), refsNames);
->>>>>>> 77cc5298
       }
     } else {
       filteredRefNames = refsNames;
