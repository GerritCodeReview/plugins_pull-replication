// Copyright (C) 2021 The Android Open Source Project
//
// Licensed under the Apache License, Version 2.0 (the "License");
// you may not use this file except in compliance with the License.
// You may obtain a copy of the License at
//
// http://www.apache.org/licenses/LICENSE-2.0
//
// Unless required by applicable law or agreed to in writing, software
// distributed under the License is distributed on an "AS IS" BASIS,
// WITHOUT WARRANTIES OR CONDITIONS OF ANY KIND, either express or implied.
// See the License for the specific language governing permissions and
// limitations under the License.

package com.googlesource.gerrit.plugins.replication.pull.api;

import static com.google.gerrit.httpd.restapi.RestApiServlet.SC_UNPROCESSABLE_ENTITY;
import static com.googlesource.gerrit.plugins.replication.pull.api.HttpServletOps.checkAcceptHeader;
import static javax.servlet.http.HttpServletResponse.SC_BAD_REQUEST;
import static javax.servlet.http.HttpServletResponse.SC_CONFLICT;
import static javax.servlet.http.HttpServletResponse.SC_CREATED;
import static javax.servlet.http.HttpServletResponse.SC_FORBIDDEN;
import static javax.servlet.http.HttpServletResponse.SC_INTERNAL_SERVER_ERROR;
import static javax.servlet.http.HttpServletResponse.SC_NOT_FOUND;
import static javax.servlet.http.HttpServletResponse.SC_OK;
import static javax.servlet.http.HttpServletResponse.SC_UNAUTHORIZED;

import com.google.common.flogger.FluentLogger;
import com.google.common.reflect.TypeToken;
import com.google.gerrit.entities.Project;
import com.google.gerrit.extensions.annotations.PluginName;
import com.google.gerrit.extensions.api.projects.HeadInput;
import com.google.gerrit.extensions.restapi.AuthException;
import com.google.gerrit.extensions.restapi.BadRequestException;
import com.google.gerrit.extensions.restapi.IdString;
import com.google.gerrit.extensions.restapi.ResourceConflictException;
import com.google.gerrit.extensions.restapi.ResourceNotFoundException;
import com.google.gerrit.extensions.restapi.Response;
import com.google.gerrit.extensions.restapi.RestApiException;
import com.google.gerrit.extensions.restapi.UnprocessableEntityException;
import com.google.gerrit.httpd.AllRequestFilter;
import com.google.gerrit.httpd.restapi.RestApiServlet;
import com.google.gerrit.json.OutputFormat;
import com.google.gerrit.server.AnonymousUser;
import com.google.gerrit.server.CurrentUser;
import com.google.gerrit.server.permissions.PermissionBackendException;
import com.google.gerrit.server.project.ProjectCache;
import com.google.gerrit.server.project.ProjectResource;
import com.google.gerrit.server.project.ProjectState;
import com.google.gson.Gson;
import com.google.gson.JsonParseException;
import com.google.gson.stream.JsonReader;
import com.google.gson.stream.MalformedJsonException;
import com.google.inject.Inject;
import com.google.inject.Provider;
import com.google.inject.TypeLiteral;
import com.googlesource.gerrit.plugins.replication.pull.api.FetchAction.Input;
import com.googlesource.gerrit.plugins.replication.pull.api.data.RevisionInput;
import com.googlesource.gerrit.plugins.replication.pull.api.data.RevisionsInput;
import com.googlesource.gerrit.plugins.replication.pull.api.exception.UnauthorizedAuthException;
import java.io.BufferedReader;
import java.io.EOFException;
import java.io.IOException;
import java.io.PrintWriter;
import java.lang.reflect.Type;
import java.util.List;
import java.util.Map;
import java.util.NoSuchElementException;
import java.util.Optional;
import java.util.regex.Matcher;
import java.util.regex.Pattern;
import javax.servlet.FilterChain;
import javax.servlet.ServletException;
import javax.servlet.ServletRequest;
import javax.servlet.ServletResponse;
import javax.servlet.http.HttpServletRequest;
import javax.servlet.http.HttpServletResponse;

public class PullReplicationFilter extends AllRequestFilter implements PullReplicationEndpoints {
  private static final FluentLogger logger = FluentLogger.forEnclosingClass();

  private static final Pattern projectNameInGerritUrl = Pattern.compile(".*/projects/([^/]+)/.*");
  private static final Pattern projectNameInitProjectUrl =
      Pattern.compile(".*/init-project/([^/]+.git)");

  private FetchAction fetchAction;
  private BatchFetchAction batchFetchAction;
  private ApplyObjectAction applyObjectAction;
  private ApplyObjectsAction applyObjectsAction;
  private BatchApplyObjectAction batchApplyObjectAction;
  private ProjectInitializationAction projectInitializationAction;
  private UpdateHeadAction updateHEADAction;
  private ProjectDeletionAction projectDeletionAction;
  private ProjectCache projectCache;
  private Gson gson;
  private String pluginName;
  private final Provider<CurrentUser> currentUserProvider;

  @Inject
  public PullReplicationFilter(
      FetchAction fetchAction,
      BatchFetchAction batchFetchAction,
      ApplyObjectAction applyObjectAction,
      ApplyObjectsAction applyObjectsAction,
      BatchApplyObjectAction batchApplyObjectAction,
      ProjectInitializationAction projectInitializationAction,
      UpdateHeadAction updateHEADAction,
      ProjectDeletionAction projectDeletionAction,
      ProjectCache projectCache,
      @PluginName String pluginName,
      Provider<CurrentUser> currentUserProvider) {
    this.fetchAction = fetchAction;
    this.batchFetchAction = batchFetchAction;
    this.applyObjectAction = applyObjectAction;
    this.applyObjectsAction = applyObjectsAction;
    this.batchApplyObjectAction = batchApplyObjectAction;
    this.projectInitializationAction = projectInitializationAction;
    this.updateHEADAction = updateHEADAction;
    this.projectDeletionAction = projectDeletionAction;
    this.projectCache = projectCache;
    this.pluginName = pluginName;
    this.gson = OutputFormat.JSON.newGsonBuilder().create();
    this.currentUserProvider = currentUserProvider;
  }

  @Override
  public void doFilter(ServletRequest request, ServletResponse response, FilterChain chain)
      throws IOException, ServletException {
    if (!(request instanceof HttpServletRequest) || !(response instanceof HttpServletResponse)) {
      chain.doFilter(request, response);
      return;
    }

    HttpServletResponse httpResponse = (HttpServletResponse) response;
    HttpServletRequest httpRequest = (HttpServletRequest) request;
    try {
      if (isFetchAction(httpRequest)) {
        failIfcurrentUserIsAnonymous();
        writeResponse(httpResponse, doFetch(httpRequest));
      } else if (isBatchFetchAction(httpRequest)) {
        failIfcurrentUserIsAnonymous();
        writeResponse(httpResponse, doBatchFetch(httpRequest));
      } else if (isApplyObjectAction(httpRequest)) {
        failIfcurrentUserIsAnonymous();
        writeResponse(httpResponse, doApplyObject(httpRequest));
      } else if (isApplyObjectsAction(httpRequest)) {
        failIfcurrentUserIsAnonymous();
        writeResponse(httpResponse, doApplyObjects(httpRequest));
      } else if (isBatchApplyObjectsAction(httpRequest)) {
        failIfcurrentUserIsAnonymous();
        writeResponse(httpResponse, doBatchApplyObject(httpRequest));
      } else if (isInitProjectAction(httpRequest)) {
        failIfcurrentUserIsAnonymous();
        if (!checkAcceptHeader(httpRequest, httpResponse)) {
          return;
        }
        doInitProject(httpRequest, httpResponse);
      } else if (isUpdateHEADAction(httpRequest)) {
        failIfcurrentUserIsAnonymous();
        writeResponse(httpResponse, doUpdateHEAD(httpRequest));
      } else if (isDeleteProjectAction(httpRequest)) {
        failIfcurrentUserIsAnonymous();
        writeResponse(httpResponse, doDeleteProject(httpRequest));
      } else {
        chain.doFilter(request, response);
      }

    } catch (UnauthorizedAuthException e) {
      RestApiServlet.replyError(
          httpRequest, httpResponse, SC_UNAUTHORIZED, e.getMessage(), e.caching(), e);
    } catch (AuthException e) {
      RestApiServlet.replyError(
          httpRequest, httpResponse, SC_FORBIDDEN, e.getMessage(), e.caching(), e);
    } catch (MalformedJsonException | JsonParseException | IllegalArgumentException e) {
      logger.atFine().withCause(e).log("REST call failed on JSON parsing");
      RestApiServlet.replyError(
          httpRequest, httpResponse, SC_BAD_REQUEST, "Invalid json in request", e);
    } catch (BadRequestException e) {
      RestApiServlet.replyError(httpRequest, httpResponse, SC_BAD_REQUEST, e.getMessage(), e);
    } catch (UnprocessableEntityException e) {
      RestApiServlet.replyError(
          httpRequest, httpResponse, SC_UNPROCESSABLE_ENTITY, e.getMessage(), e.caching(), e);
    } catch (ResourceConflictException e) {
      RestApiServlet.replyError(
          httpRequest, httpResponse, SC_CONFLICT, e.getMessage(), e.caching(), e);
<<<<<<< HEAD
    } catch (InitProjectException e) {
=======
    } catch (ResourceNotFoundException e) {
>>>>>>> 28172110
      RestApiServlet.replyError(
          httpRequest, httpResponse, SC_INTERNAL_SERVER_ERROR, e.getMessage(), e.caching(), e);
    } catch (ResourceNotFoundException e) {
      RestApiServlet.replyError(
          httpRequest, httpResponse, SC_NOT_FOUND, e.getMessage(), e.caching(), e);
    } catch (NoSuchElementException e) {
      RestApiServlet.replyError(
          httpRequest, httpResponse, SC_BAD_REQUEST, "Project name not present in the url", e);
    } catch (Exception e) {
      if (e instanceof IllegalArgumentException
          || e.getCause() instanceof IllegalArgumentException) {
        RestApiServlet.replyError(
            httpRequest, httpResponse, SC_BAD_REQUEST, "Invalid repository path in request", e);
      } else {
        throw new ServletException(e);
      }
    }
  }

  private void failIfcurrentUserIsAnonymous() throws UnauthorizedAuthException {
    CurrentUser currentUser = currentUserProvider.get();
    if (currentUser instanceof AnonymousUser) {
      throw new UnauthorizedAuthException();
    }
  }

  private void doInitProject(HttpServletRequest httpRequest, HttpServletResponse httpResponse)
      throws IOException, ServletException {
    projectInitializationAction.service(httpRequest, httpResponse);
  }

  @SuppressWarnings("unchecked")
  private Response<String> doApplyObject(HttpServletRequest httpRequest)
      throws RestApiException, IOException, PermissionBackendException {
    RevisionInput input = readJson(httpRequest, TypeLiteral.get(RevisionInput.class).getType());
    IdString id = getProjectName(httpRequest).get();

    return (Response<String>) applyObjectAction.apply(parseProjectResource(id), input);
  }

  @SuppressWarnings("unchecked")
  private Response<String> doApplyObjects(HttpServletRequest httpRequest)
      throws RestApiException, IOException, PermissionBackendException {
    RevisionsInput input = readJson(httpRequest, TypeLiteral.get(RevisionsInput.class).getType());
    IdString id = getProjectName(httpRequest).get();

    return (Response<String>) applyObjectsAction.apply(parseProjectResource(id), input);
  }

  @SuppressWarnings("unchecked")
  private Response<Map<String, Object>> doBatchApplyObject(HttpServletRequest httpRequest)
      throws RestApiException, IOException, PermissionBackendException {
    TypeToken<List<RevisionInput>> collectionType = new TypeToken<>() {};
    List<RevisionInput> inputs = readJson(httpRequest, collectionType.getType());
    IdString id = getProjectName(httpRequest).get();

    return (Response<Map<String, Object>>)
        batchApplyObjectAction.apply(parseProjectResource(id), inputs);
  }

  @SuppressWarnings("unchecked")
  private Response<String> doUpdateHEAD(HttpServletRequest httpRequest) throws Exception {
    HeadInput input = readJson(httpRequest, TypeLiteral.get(HeadInput.class).getType());
    IdString id = getProjectName(httpRequest).get();

    return (Response<String>) updateHEADAction.apply(parseProjectResource(id), input);
  }

  @SuppressWarnings("unchecked")
  private Response<String> doDeleteProject(HttpServletRequest httpRequest) throws Exception {
    IdString id = getProjectName(httpRequest).get();
    return (Response<String>)
        projectDeletionAction.apply(
            parseProjectResource(id), new ProjectDeletionAction.DeleteInput());
  }

  @SuppressWarnings("unchecked")
  private Response<Map<String, Object>> doFetch(HttpServletRequest httpRequest)
      throws IOException, RestApiException, PermissionBackendException {
    Input input = readJson(httpRequest, TypeLiteral.get(Input.class).getType());
    IdString id = getProjectName(httpRequest).get();

    return (Response<Map<String, Object>>) fetchAction.apply(parseProjectResource(id), input);
  }

  private ProjectResource parseProjectResource(IdString id) throws ResourceNotFoundException {
    Optional<ProjectState> project = projectCache.get(Project.nameKey(id.get()));
    if (project.isEmpty()) {
      throw new ResourceNotFoundException(id);
    }
    return new ProjectResource(project.get(), currentUserProvider.get());
  }

  @SuppressWarnings("unchecked")
  private Response<Map<String, Object>> doBatchFetch(HttpServletRequest httpRequest)
      throws IOException, RestApiException, PermissionBackendException {
    TypeToken<List<Input>> collectionType = new TypeToken<>() {};
    List<Input> inputs = readJson(httpRequest, collectionType.getType());
    IdString id = getProjectName(httpRequest).get();

    return (Response<Map<String, Object>>) batchFetchAction.apply(parseProjectResource(id), inputs);
  }

  private <T> void writeResponse(HttpServletResponse httpResponse, Response<T> response)
      throws IOException {
    String responseJson = gson.toJson(response);
    if (response.statusCode() == SC_OK || response.statusCode() == SC_CREATED) {

      httpResponse.setContentType("application/json");
      httpResponse.setStatus(response.statusCode());
      PrintWriter writer = httpResponse.getWriter();
      writer.print(new String(RestApiServlet.JSON_MAGIC));
      writer.print(responseJson);
    } else {
      httpResponse.sendError(response.statusCode(), responseJson);
    }
  }

  private <T> T readJson(HttpServletRequest httpRequest, Type typeToken)
      throws IOException, BadRequestException {

    try (BufferedReader br = httpRequest.getReader();
        JsonReader json = new JsonReader(br)) {
      try {
        json.setLenient(true);

        try {
          json.peek();
        } catch (EOFException e) {
          throw new BadRequestException("Expected JSON object", e);
        }

        return gson.fromJson(json, typeToken);
      } finally {
        try {
          // Reader.close won't consume the rest of the input. Explicitly consume the request
          // body.
          br.skip(Long.MAX_VALUE);
        } catch (Exception e) {
          // ignore, e.g. trying to consume the rest of the input may fail if the request was
          // cancelled
          logger.atFine().withCause(e).log("Exception during the parsing of the request json");
        }
      }
    }
  }

  /**
   * Return project name from request URI. Request URI format:
   * /a/projects/<project_name>/pull-replication~apply-object
   *
   * @param req
   * @return project name
   */
  private Optional<IdString> getInitProjectName(HttpServletRequest req) {
    return extractProjectName(req, projectNameInitProjectUrl);
  }

  private Optional<IdString> getProjectName(HttpServletRequest req) {
    return extractProjectName(req, projectNameInGerritUrl);
  }

  private Optional<IdString> extractProjectName(HttpServletRequest req, Pattern urlPattern) {
    String path = req.getRequestURI();
    Matcher projectGroupMatcher = urlPattern.matcher(path);

    if (projectGroupMatcher.find()) {
      return Optional.of(IdString.fromUrl(projectGroupMatcher.group(1)));
    }

    return Optional.empty();
  }

  private boolean isApplyObjectAction(HttpServletRequest httpRequest) {
    return httpRequest
        .getRequestURI()
        .endsWith(String.format("/%s~" + APPLY_OBJECT_API_ENDPOINT, pluginName));
  }

  private boolean isApplyObjectsAction(HttpServletRequest httpRequest) {
    return httpRequest
        .getRequestURI()
        .endsWith(String.format("/%s~" + APPLY_OBJECTS_API_ENDPOINT, pluginName));
  }

  private boolean isBatchApplyObjectsAction(HttpServletRequest httpRequest) {
    return httpRequest
        .getRequestURI()
        .endsWith(String.format("/%s~" + BATCH_APPLY_OBJECT_API_ENDPOINT, pluginName));
  }

  private boolean isFetchAction(HttpServletRequest httpRequest) {
    return httpRequest.getRequestURI().endsWith(String.format("/%s~" + FETCH_ENDPOINT, pluginName));
  }

  private boolean isBatchFetchAction(HttpServletRequest httpRequest) {
    return httpRequest
        .getRequestURI()
        .endsWith(String.format("/%s~" + BATCH_FETCH_ENDPOINT, pluginName));
  }

  private boolean isInitProjectAction(HttpServletRequest httpRequest) {
    return httpRequest
        .getRequestURI()
        .contains(String.format("/%s/" + INIT_PROJECT_ENDPOINT + "/", pluginName));
  }

  private boolean isUpdateHEADAction(HttpServletRequest httpRequest) {
    return httpRequest
            .getRequestURI()
            .matches(String.format(".*/projects/[^/]+/%s~HEAD", pluginName))
        && "PUT".equals(httpRequest.getMethod());
  }

  private boolean isDeleteProjectAction(HttpServletRequest httpRequest) {
    return httpRequest
            .getRequestURI()
            .endsWith(String.format("/%s~" + DELETE_PROJECT_ENDPOINT, pluginName))
        && "DELETE".equals(httpRequest.getMethod());
  }
}<|MERGE_RESOLUTION|>--- conflicted
+++ resolved
@@ -20,7 +20,6 @@
 import static javax.servlet.http.HttpServletResponse.SC_CONFLICT;
 import static javax.servlet.http.HttpServletResponse.SC_CREATED;
 import static javax.servlet.http.HttpServletResponse.SC_FORBIDDEN;
-import static javax.servlet.http.HttpServletResponse.SC_INTERNAL_SERVER_ERROR;
 import static javax.servlet.http.HttpServletResponse.SC_NOT_FOUND;
 import static javax.servlet.http.HttpServletResponse.SC_OK;
 import static javax.servlet.http.HttpServletResponse.SC_UNAUTHORIZED;
@@ -183,13 +182,6 @@
     } catch (ResourceConflictException e) {
       RestApiServlet.replyError(
           httpRequest, httpResponse, SC_CONFLICT, e.getMessage(), e.caching(), e);
-<<<<<<< HEAD
-    } catch (InitProjectException e) {
-=======
-    } catch (ResourceNotFoundException e) {
->>>>>>> 28172110
-      RestApiServlet.replyError(
-          httpRequest, httpResponse, SC_INTERNAL_SERVER_ERROR, e.getMessage(), e.caching(), e);
     } catch (ResourceNotFoundException e) {
       RestApiServlet.replyError(
           httpRequest, httpResponse, SC_NOT_FOUND, e.getMessage(), e.caching(), e);
