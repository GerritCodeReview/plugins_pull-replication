--- conflicted
+++ resolved
@@ -60,16 +60,11 @@
   public DeleteRefCommand(
       PullReplicationStateLogger fetchStateLog,
       ProjectCache projectCache,
-      DynamicItem<EventDispatcher> eventDispatcher,
       SourcesCollection sourcesCollection,
       ApplyObject applyObject,
       PermissionBackend permissionBackend,
-<<<<<<< HEAD
-      LocalDiskRepositoryManager gitManager) {
-=======
       DynamicItem<EventDispatcher> eventDispatcher,
       LocalGitRepositoryManagerProvider gitManagerProvider) {
->>>>>>> 7faaeb76
     this.fetchStateLog = fetchStateLog;
     this.projectCache = projectCache;
     this.applyObject = applyObject;
