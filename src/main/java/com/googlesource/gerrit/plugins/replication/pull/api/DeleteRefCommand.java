// Copyright (C) 2022 The Android Open Source Project
//
// Licensed under the Apache License, Version 2.0 (the "License");
// you may not use this file except in compliance with the License.
// You may obtain a copy of the License at
//
// http://www.apache.org/licenses/LICENSE-2.0
//
// Unless required by applicable law or agreed to in writing, software
// distributed under the License is distributed on an "AS IS" BASIS,
// WITHOUT WARRANTIES OR CONDITIONS OF ANY KIND, either express or implied.
// See the License for the specific language governing permissions and
// limitations under the License.

package com.googlesource.gerrit.plugins.replication.pull.api;

import static com.googlesource.gerrit.plugins.replication.pull.PullReplicationLogger.repLog;

import com.google.common.flogger.FluentLogger;
import com.google.gerrit.entities.Project;
import com.google.gerrit.extensions.registration.DynamicItem;
import com.google.gerrit.extensions.restapi.ResourceNotFoundException;
import com.google.gerrit.extensions.restapi.RestApiException;
import com.google.gerrit.server.events.EventDispatcher;
import com.google.gerrit.server.git.LocalDiskRepositoryManager;
import com.google.gerrit.server.permissions.PermissionBackend;
import com.google.gerrit.server.permissions.PermissionBackendException;
import com.google.gerrit.server.permissions.RefPermission;
import com.google.gerrit.server.project.ProjectCache;
import com.google.gerrit.server.project.ProjectState;
import com.google.inject.Inject;
import com.googlesource.gerrit.plugins.replication.pull.Context;
import com.googlesource.gerrit.plugins.replication.pull.FetchRefReplicatedEvent;
import com.googlesource.gerrit.plugins.replication.pull.PullReplicationStateLogger;
import com.googlesource.gerrit.plugins.replication.pull.ReplicationState;
<<<<<<< HEAD
import com.googlesource.gerrit.plugins.replication.pull.Source;
import com.googlesource.gerrit.plugins.replication.pull.SourcesCollection;
=======
import com.googlesource.gerrit.plugins.replication.pull.fetch.ApplyObject;
import com.googlesource.gerrit.plugins.replication.pull.fetch.RefUpdateState;
>>>>>>> 168ad4d8
import java.io.IOException;
import java.util.Optional;
import org.eclipse.jgit.lib.ObjectId;
import org.eclipse.jgit.lib.RefUpdate;
<<<<<<< HEAD
import org.eclipse.jgit.transport.URIish;
=======
import org.eclipse.jgit.lib.Repository;
>>>>>>> 168ad4d8

public class DeleteRefCommand {
  private static final FluentLogger logger = FluentLogger.forEnclosingClass();

  private final PullReplicationStateLogger fetchStateLog;
  private final ApplyObject applyObject;
  private final DynamicItem<EventDispatcher> eventDispatcher;
  private final ProjectCache projectCache;
<<<<<<< HEAD
  private final SourcesCollection sourcesCollection;
=======
  private final PermissionBackend permissionBackend;
  private final LocalDiskRepositoryManager gitManager;
>>>>>>> 168ad4d8

  @Inject
  public DeleteRefCommand(
      PullReplicationStateLogger fetchStateLog,
      ProjectCache projectCache,
<<<<<<< HEAD
      DeleteRef deleteRef,
      DynamicItem<EventDispatcher> eventDispatcher,
      SourcesCollection sourcesCollection) {
=======
      ApplyObject applyObject,
      PermissionBackend permissionBackend,
      DynamicItem<EventDispatcher> eventDispatcher,
      LocalDiskRepositoryManager gitManager) {
>>>>>>> 168ad4d8
    this.fetchStateLog = fetchStateLog;
    this.projectCache = projectCache;
    this.applyObject = applyObject;
    this.eventDispatcher = eventDispatcher;
<<<<<<< HEAD
    this.sourcesCollection = sourcesCollection;
=======
    this.permissionBackend = permissionBackend;
    this.gitManager = gitManager;
>>>>>>> 168ad4d8
  }

  public void deleteRef(Project.NameKey name, String refName, String sourceLabel)
      throws IOException, RestApiException {
    try {
      repLog.info("Delete ref from {} for project {}, ref name {}", sourceLabel, name, refName);
      Optional<ProjectState> projectState = projectCache.get(name);
      if (!projectState.isPresent()) {
        throw new ResourceNotFoundException(String.format("Project %s was not found", name));
      }

      Source source =
          sourcesCollection
              .getByRemoteName(sourceLabel)
              .orElseThrow(
                  () ->
                      new IllegalStateException(
                          String.format("Could not find URI for %s remote", sourceLabel)));
      URIish sourceUri = source.getURI(name);

      try {
        projectState.get().checkStatePermitsWrite();
        permissionBackend
            .currentUser()
            .project(projectState.get().getNameKey())
            .ref(refName)
            .check(RefPermission.DELETE);

        Context.setLocalEvent(true);
        deleteRef(name, refName);

        eventDispatcher
            .get()
            .postEvent(
                new FetchRefReplicatedEvent(
                    name.get(),
                    refName,
                    sourceUri,
                    ReplicationState.RefFetchResult.SUCCEEDED,
                    RefUpdate.Result.FORCED));
      } catch (PermissionBackendException e) {
        logger.atSevere().withCause(e).log(
            "Unexpected error while trying to delete ref '%s' on project %s and notifying it",
            refName, name);
        throw RestApiException.wrap(e.getMessage(), e);
      } catch (IOException e) {
        eventDispatcher
            .get()
            .postEvent(
                new FetchRefReplicatedEvent(
                    name.get(),
                    refName,
                    sourceUri,
                    ReplicationState.RefFetchResult.FAILED,
                    RefUpdate.Result.LOCK_FAILURE));
        String message =
            String.format(
                "RefUpdate lock failure for: sourceLabel=%s, project=%s, refName=%s",
                sourceLabel, name, refName);
        logger.atSevere().withCause(e).log(message);
        fetchStateLog.error(message);
        throw e;
      } finally {
        Context.unsetLocalEvent();
      }

      repLog.info(
          "Delete ref from {} for project {}, ref name {} completed", sourceLabel, name, refName);
    } catch (PermissionBackendException e) {
      throw RestApiException.wrap(e.getMessage(), e);
    }
  }

  private RefUpdateState deleteRef(Project.NameKey name, String refName) throws IOException {

    try (Repository repository = gitManager.openRepository(name)) {
      RefUpdate.Result result;
      RefUpdate u = repository.updateRef(refName);
      u.setExpectedOldObjectId(repository.exactRef(refName).getObjectId());
      u.setNewObjectId(ObjectId.zeroId());
      u.setForceUpdate(true);

      result = u.delete();
      return new RefUpdateState(refName, result);
    }
  }
}<|MERGE_RESOLUTION|>--- conflicted
+++ resolved
@@ -33,22 +33,16 @@
 import com.googlesource.gerrit.plugins.replication.pull.FetchRefReplicatedEvent;
 import com.googlesource.gerrit.plugins.replication.pull.PullReplicationStateLogger;
 import com.googlesource.gerrit.plugins.replication.pull.ReplicationState;
-<<<<<<< HEAD
 import com.googlesource.gerrit.plugins.replication.pull.Source;
 import com.googlesource.gerrit.plugins.replication.pull.SourcesCollection;
-=======
 import com.googlesource.gerrit.plugins.replication.pull.fetch.ApplyObject;
 import com.googlesource.gerrit.plugins.replication.pull.fetch.RefUpdateState;
->>>>>>> 168ad4d8
 import java.io.IOException;
 import java.util.Optional;
 import org.eclipse.jgit.lib.ObjectId;
 import org.eclipse.jgit.lib.RefUpdate;
-<<<<<<< HEAD
+import org.eclipse.jgit.lib.Repository;
 import org.eclipse.jgit.transport.URIish;
-=======
-import org.eclipse.jgit.lib.Repository;
->>>>>>> 168ad4d8
 
 public class DeleteRefCommand {
   private static final FluentLogger logger = FluentLogger.forEnclosingClass();
@@ -57,37 +51,26 @@
   private final ApplyObject applyObject;
   private final DynamicItem<EventDispatcher> eventDispatcher;
   private final ProjectCache projectCache;
-<<<<<<< HEAD
   private final SourcesCollection sourcesCollection;
-=======
   private final PermissionBackend permissionBackend;
   private final LocalDiskRepositoryManager gitManager;
->>>>>>> 168ad4d8
 
   @Inject
   public DeleteRefCommand(
       PullReplicationStateLogger fetchStateLog,
       ProjectCache projectCache,
-<<<<<<< HEAD
-      DeleteRef deleteRef,
       DynamicItem<EventDispatcher> eventDispatcher,
-      SourcesCollection sourcesCollection) {
-=======
+      SourcesCollection sourcesCollection,
       ApplyObject applyObject,
       PermissionBackend permissionBackend,
-      DynamicItem<EventDispatcher> eventDispatcher,
       LocalDiskRepositoryManager gitManager) {
->>>>>>> 168ad4d8
     this.fetchStateLog = fetchStateLog;
     this.projectCache = projectCache;
     this.applyObject = applyObject;
     this.eventDispatcher = eventDispatcher;
-<<<<<<< HEAD
     this.sourcesCollection = sourcesCollection;
-=======
     this.permissionBackend = permissionBackend;
     this.gitManager = gitManager;
->>>>>>> 168ad4d8
   }
 
   public void deleteRef(Project.NameKey name, String refName, String sourceLabel)
