--- conflicted
+++ resolved
@@ -34,7 +34,6 @@
 import com.googlesource.gerrit.plugins.replication.pull.ReplicationState;
 import com.googlesource.gerrit.plugins.replication.pull.Source;
 import com.googlesource.gerrit.plugins.replication.pull.SourcesCollection;
-import com.googlesource.gerrit.plugins.replication.pull.fetch.ApplyObject;
 import com.googlesource.gerrit.plugins.replication.pull.fetch.RefUpdateState;
 import java.io.IOException;
 import java.util.Optional;
@@ -47,14 +46,9 @@
   private static final FluentLogger logger = FluentLogger.forEnclosingClass();
 
   private final PullReplicationStateLogger fetchStateLog;
-  private final ApplyObject applyObject;
   private final DynamicItem<EventDispatcher> eventDispatcher;
   private final ProjectCache projectCache;
-<<<<<<< HEAD
   private final SourcesCollection sourcesCollection;
-  private final PermissionBackend permissionBackend;
-=======
->>>>>>> d131d727
   private final GitRepositoryManager gitManager;
 
   @Inject
@@ -62,18 +56,12 @@
       PullReplicationStateLogger fetchStateLog,
       ProjectCache projectCache,
       SourcesCollection sourcesCollection,
-      ApplyObject applyObject,
       DynamicItem<EventDispatcher> eventDispatcher,
       LocalGitRepositoryManagerProvider gitManagerProvider) {
     this.fetchStateLog = fetchStateLog;
     this.projectCache = projectCache;
-    this.applyObject = applyObject;
     this.eventDispatcher = eventDispatcher;
-<<<<<<< HEAD
     this.sourcesCollection = sourcesCollection;
-    this.permissionBackend = permissionBackend;
-=======
->>>>>>> d131d727
     this.gitManager = gitManagerProvider.get();
   }
 
