// Copyright (C) 2022 The Android Open Source Project
//
// Licensed under the Apache License, Version 2.0 (the "License");
// you may not use this file except in compliance with the License.
// You may obtain a copy of the License at
//
// http://www.apache.org/licenses/LICENSE-2.0
//
// Unless required by applicable law or agreed to in writing, software
// distributed under the License is distributed on an "AS IS" BASIS,
// WITHOUT WARRANTIES OR CONDITIONS OF ANY KIND, either express or implied.
// See the License for the specific language governing permissions and
// limitations under the License.

package com.googlesource.gerrit.plugins.replication.pull.api;

import static com.googlesource.gerrit.plugins.replication.pull.PullReplicationLogger.repLog;

import com.google.common.flogger.FluentLogger;
import com.google.gerrit.entities.Project;
import com.google.gerrit.extensions.registration.DynamicItem;
import com.google.gerrit.extensions.restapi.ResourceNotFoundException;
import com.google.gerrit.extensions.restapi.RestApiException;
import com.google.gerrit.server.events.EventDispatcher;
import com.google.gerrit.server.git.GitRepositoryManager;
import com.google.gerrit.server.permissions.PermissionBackend;
import com.google.gerrit.server.permissions.PermissionBackendException;
import com.google.gerrit.server.project.ProjectCache;
import com.google.gerrit.server.project.ProjectState;
import com.google.inject.Inject;
import com.googlesource.gerrit.plugins.replication.pull.Context;
import com.googlesource.gerrit.plugins.replication.pull.FetchRefReplicatedEvent;
import com.googlesource.gerrit.plugins.replication.pull.LocalGitRepositoryManagerProvider;
import com.googlesource.gerrit.plugins.replication.pull.PullReplicationStateLogger;
import com.googlesource.gerrit.plugins.replication.pull.ReplicationState;
import com.googlesource.gerrit.plugins.replication.pull.Source;
import com.googlesource.gerrit.plugins.replication.pull.SourcesCollection;
import com.googlesource.gerrit.plugins.replication.pull.fetch.ApplyObject;
import com.googlesource.gerrit.plugins.replication.pull.fetch.RefUpdateState;
import java.io.IOException;
import java.util.Optional;
import org.eclipse.jgit.lib.ObjectId;
import org.eclipse.jgit.lib.Ref;
import org.eclipse.jgit.lib.RefUpdate;
import org.eclipse.jgit.lib.Repository;
import org.eclipse.jgit.transport.URIish;

public class DeleteRefCommand {
  private static final FluentLogger logger = FluentLogger.forEnclosingClass();

  private final PullReplicationStateLogger fetchStateLog;
  private final ApplyObject applyObject;
  private final DynamicItem<EventDispatcher> eventDispatcher;
  private final ProjectCache projectCache;
  private final SourcesCollection sourcesCollection;
  private final PermissionBackend permissionBackend;
  private final GitRepositoryManager gitManager;

  @Inject
  public DeleteRefCommand(
      PullReplicationStateLogger fetchStateLog,
      ProjectCache projectCache,
      SourcesCollection sourcesCollection,
      ApplyObject applyObject,
      PermissionBackend permissionBackend,
      DynamicItem<EventDispatcher> eventDispatcher,
      LocalGitRepositoryManagerProvider gitManagerProvider) {
    this.fetchStateLog = fetchStateLog;
    this.projectCache = projectCache;
    this.applyObject = applyObject;
    this.eventDispatcher = eventDispatcher;
    this.sourcesCollection = sourcesCollection;
    this.permissionBackend = permissionBackend;
    this.gitManager = gitManagerProvider.get();
  }

  public void deleteRef(Project.NameKey name, String refName, String sourceLabel)
      throws IOException, RestApiException {
    try {
      repLog.info("Delete ref from {} for project {}, ref name {}", sourceLabel, name, refName);
      Optional<ProjectState> projectState = projectCache.get(name);
      if (!projectState.isPresent()) {
        throw new ResourceNotFoundException(String.format("Project %s was not found", name));
      }

<<<<<<< HEAD
      Source source =
          sourcesCollection
              .getByRemoteName(sourceLabel)
              .orElseThrow(
                  () ->
                      new IllegalStateException(
                          String.format("Could not find URI for %s remote", sourceLabel)));
      URIish sourceUri = source.getURI(name);
=======
      Optional<Ref> ref = getRef(name, refName);
      if (!ref.isPresent()) {
        logger.atFine().log("Ref %s was not found in project %s", refName, name);
        return;
      }
>>>>>>> 6860207e

      try {

        Context.setLocalEvent(true);
        deleteRef(name, ref.get());

        eventDispatcher
            .get()
            .postEvent(
                new FetchRefReplicatedEvent(
                    name.get(),
                    refName,
                    sourceUri,
                    ReplicationState.RefFetchResult.SUCCEEDED,
                    RefUpdate.Result.FORCED));
      } catch (PermissionBackendException e) {
        logger.atSevere().withCause(e).log(
            "Unexpected error while trying to delete ref '%s' on project %s and notifying it",
            refName, name);
        throw RestApiException.wrap(e.getMessage(), e);
      } catch (IOException e) {
        eventDispatcher
            .get()
            .postEvent(
                new FetchRefReplicatedEvent(
                    name.get(),
                    refName,
                    sourceUri,
                    ReplicationState.RefFetchResult.FAILED,
                    RefUpdate.Result.LOCK_FAILURE));
        String message =
            String.format(
                "RefUpdate lock failure for: sourceLabel=%s, project=%s, refName=%s",
                sourceLabel, name, refName);
        logger.atSevere().withCause(e).log("%s", message);
        fetchStateLog.error(message);
        throw e;
      } finally {
        Context.unsetLocalEvent();
      }

      repLog.info(
          "Delete ref from {} for project {}, ref name {} completed", sourceLabel, name, refName);
    } catch (PermissionBackendException e) {
      throw RestApiException.wrap(e.getMessage(), e);
    }
  }

  private Optional<Ref> getRef(Project.NameKey repo, String refName) throws IOException {
    try (Repository repository = gitManager.openRepository(repo)) {
      Ref ref = repository.exactRef(refName);
      return Optional.ofNullable(ref);
    }
  }

  private RefUpdateState deleteRef(Project.NameKey name, Ref ref) throws IOException {
    try (Repository repository = gitManager.openRepository(name)) {

      RefUpdate.Result result;
      RefUpdate u = repository.updateRef(ref.getName());
      u.setExpectedOldObjectId(ref.getObjectId());
      u.setNewObjectId(ObjectId.zeroId());
      u.setForceUpdate(true);

      result = u.delete();
      return new RefUpdateState(ref.getName(), result);
    }
  }
}<|MERGE_RESOLUTION|>--- conflicted
+++ resolved
@@ -83,7 +83,12 @@
         throw new ResourceNotFoundException(String.format("Project %s was not found", name));
       }
 
-<<<<<<< HEAD
+      Optional<Ref> ref = getRef(name, refName);
+      if (!ref.isPresent()) {
+        logger.atFine().log("Ref %s was not found in project %s", refName, name);
+        return;
+      }
+
       Source source =
           sourcesCollection
               .getByRemoteName(sourceLabel)
@@ -92,13 +97,6 @@
                       new IllegalStateException(
                           String.format("Could not find URI for %s remote", sourceLabel)));
       URIish sourceUri = source.getURI(name);
-=======
-      Optional<Ref> ref = getRef(name, refName);
-      if (!ref.isPresent()) {
-        logger.atFine().log("Ref %s was not found in project %s", refName, name);
-        return;
-      }
->>>>>>> 6860207e
 
       try {
 
