--- conflicted
+++ resolved
@@ -23,6 +23,7 @@
 import com.google.gerrit.extensions.restapi.RestApiException;
 import com.google.gerrit.server.events.EventDispatcher;
 import com.google.gerrit.server.git.GitRepositoryManager;
+import com.google.gerrit.server.permissions.PermissionBackend;
 import com.google.gerrit.server.permissions.PermissionBackendException;
 import com.google.gerrit.server.project.ProjectCache;
 import com.google.gerrit.server.project.ProjectState;
@@ -51,11 +52,8 @@
   private final ApplyObject applyObject;
   private final DynamicItem<EventDispatcher> eventDispatcher;
   private final ProjectCache projectCache;
-<<<<<<< HEAD
   private final SourcesCollection sourcesCollection;
   private final PermissionBackend permissionBackend;
-=======
->>>>>>> 6860207e
   private final GitRepositoryManager gitManager;
 
   @Inject
@@ -63,6 +61,7 @@
       PullReplicationStateLogger fetchStateLog,
       ProjectCache projectCache,
       SourcesCollection sourcesCollection,
+      PermissionBackend permissionBackend,
       ApplyObject applyObject,
       DynamicItem<EventDispatcher> eventDispatcher,
       LocalGitRepositoryManagerProvider gitManagerProvider) {
@@ -70,11 +69,8 @@
     this.projectCache = projectCache;
     this.applyObject = applyObject;
     this.eventDispatcher = eventDispatcher;
-<<<<<<< HEAD
     this.sourcesCollection = sourcesCollection;
     this.permissionBackend = permissionBackend;
-=======
->>>>>>> 6860207e
     this.gitManager = gitManagerProvider.get();
   }
 
@@ -87,7 +83,12 @@
         throw new ResourceNotFoundException(String.format("Project %s was not found", name));
       }
 
-<<<<<<< HEAD
+      Optional<Ref> ref = getRef(name, refName);
+      if (!ref.isPresent()) {
+        logger.atFine().log("Ref %s was not found in project %s", refName, name);
+        return;
+      }
+
       Source source =
           sourcesCollection
               .getByRemoteName(sourceLabel)
@@ -96,13 +97,6 @@
                       new IllegalStateException(
                           String.format("Could not find URI for %s remote", sourceLabel)));
       URIish sourceUri = source.getURI(name);
-=======
-      Optional<Ref> ref = getRef(name, refName);
-      if (!ref.isPresent()) {
-        logger.atFine().log("Ref %s was not found in project %s", refName, name);
-        return;
-      }
->>>>>>> 6860207e
 
       try {
 
