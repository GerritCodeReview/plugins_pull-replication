// Copyright (C) 2021 The Android Open Source Project
//
// Licensed under the Apache License, Version 2.0 (the "License");
// you may not use this file except in compliance with the License.
// You may obtain a copy of the License at
//
// http://www.apache.org/licenses/LICENSE-2.0
//
// Unless required by applicable law or agreed to in writing, software
// distributed under the License is distributed on an "AS IS" BASIS,
// WITHOUT WARRANTIES OR CONDITIONS OF ANY KIND, either express or implied.
// See the License for the specific language governing permissions and
// limitations under the License.

package com.googlesource.gerrit.plugins.replication.pull.api;

import static com.googlesource.gerrit.plugins.replication.pull.PullReplicationLogger.repLog;
import static com.googlesource.gerrit.plugins.replication.pull.api.HttpServletOps.checkAcceptHeader;
import static com.googlesource.gerrit.plugins.replication.pull.api.HttpServletOps.setResponse;
import static javax.servlet.http.HttpServletResponse.SC_BAD_REQUEST;
import static javax.servlet.http.HttpServletResponse.SC_CONFLICT;
import static javax.servlet.http.HttpServletResponse.SC_FORBIDDEN;
<<<<<<< HEAD
import static javax.servlet.http.HttpServletResponse.SC_INTERNAL_SERVER_ERROR;
=======
import static javax.servlet.http.HttpServletResponse.SC_PRECONDITION_FAILED;
>>>>>>> 3e9b5c55

import com.google.common.base.Strings;
import com.google.common.flogger.FluentLogger;
import com.google.common.net.MediaType;
import com.google.gerrit.entities.Project;
import com.google.gerrit.entities.RefNames;
import com.google.gerrit.extensions.restapi.AuthException;
import com.google.gerrit.extensions.restapi.BadRequestException;
import com.google.gerrit.extensions.restapi.ResourceNotFoundException;
import com.google.gerrit.extensions.restapi.Url;
import com.google.gerrit.index.project.ProjectIndexer;
import com.google.gerrit.server.CurrentUser;
import com.google.gerrit.server.permissions.GlobalPermission;
import com.google.gerrit.server.permissions.PermissionBackend;
import com.google.gerrit.server.permissions.PermissionBackendException;
import com.google.gerrit.server.project.ProjectCache;
import com.google.inject.Inject;
import com.google.inject.Provider;
import com.google.inject.Singleton;
import com.googlesource.gerrit.plugins.replication.LocalFS;
import com.googlesource.gerrit.plugins.replication.pull.GerritConfigOps;
import com.googlesource.gerrit.plugins.replication.pull.api.data.RevisionsInput;
import com.googlesource.gerrit.plugins.replication.pull.api.exception.MissingLatestPatchSetException;
import com.googlesource.gerrit.plugins.replication.pull.api.exception.MissingParentObjectException;
import com.googlesource.gerrit.plugins.replication.pull.api.exception.RefUpdateException;
import com.googlesource.gerrit.plugins.replication.pull.api.util.PayloadSerDes;
import java.io.IOException;
import java.util.Arrays;
import java.util.Objects;
import java.util.Optional;
import javax.servlet.ServletException;
import javax.servlet.http.HttpServlet;
import javax.servlet.http.HttpServletRequest;
import javax.servlet.http.HttpServletResponse;
import org.eclipse.jgit.transport.URIish;

@Singleton
public class ProjectInitializationAction extends HttpServlet {
  private static final long serialVersionUID = 1L;
  private static final FluentLogger logger = FluentLogger.forEnclosingClass();

  public static final String PROJECT_NAME = "project-name";

  private final GerritConfigOps gerritConfigOps;
  private final Provider<CurrentUser> userProvider;
  private final PermissionBackend permissionBackend;
  private final ProjectIndexer projectIndexer;
  private final ApplyObjectCommand applyObjectCommand;
  private final ProjectCache projectCache;

  @Inject
  ProjectInitializationAction(
      GerritConfigOps gerritConfigOps,
      Provider<CurrentUser> userProvider,
      PermissionBackend permissionBackend,
      ProjectIndexer projectIndexer,
      ApplyObjectCommand applyObjectCommand,
      ProjectCache projectCache) {
    this.gerritConfigOps = gerritConfigOps;
    this.userProvider = userProvider;
    this.permissionBackend = permissionBackend;
    this.projectIndexer = projectIndexer;
    this.applyObjectCommand = applyObjectCommand;
    this.projectCache = projectCache;
  }

  @Override
  protected void doPut(
      HttpServletRequest httpServletRequest, HttpServletResponse httpServletResponse)
      throws ServletException, IOException {

    if (!checkAcceptHeader(httpServletRequest, httpServletResponse)) {
      return;
    }

    String gitRepositoryName = getGitRepositoryName(httpServletRequest);
    try {
      boolean initProjectStatus;
      String contentType = httpServletRequest.getContentType();
      if (checkContentType(contentType, MediaType.JSON_UTF_8)) {
        // init project request includes project configuration in JSON format.
        initProjectStatus = initProjectWithConfiguration(httpServletRequest, gitRepositoryName);
      } else if (checkContentType(contentType, MediaType.PLAIN_TEXT_UTF_8)) {
        // init project request does not include project configuration.
        initProjectStatus = initProject(gitRepositoryName);
      } else {
        setResponse(
            httpServletResponse,
            SC_BAD_REQUEST,
            String.format(
                "Invalid Content Type. Only %s or %s is supported.",
                MediaType.JSON_UTF_8.toString(), MediaType.PLAIN_TEXT_UTF_8.toString()));
        return;
      }

      if (initProjectStatus) {
        setResponse(
            httpServletResponse,
            HttpServletResponse.SC_CREATED,
            "Project " + gitRepositoryName + " initialized");
        return;
      }

      setResponse(
          httpServletResponse,
          HttpServletResponse.SC_INTERNAL_SERVER_ERROR,
          "Cannot initialize project " + gitRepositoryName);
    } catch (BadRequestException | IllegalArgumentException e) {
      logExceptionAndUpdateResponse(httpServletResponse, e, SC_BAD_REQUEST, gitRepositoryName);
    } catch (RefUpdateException | MissingParentObjectException e) {
      logExceptionAndUpdateResponse(httpServletResponse, e, SC_CONFLICT, gitRepositoryName);
    } catch (ResourceNotFoundException e) {
      logExceptionAndUpdateResponse(
          httpServletResponse, e, SC_INTERNAL_SERVER_ERROR, gitRepositoryName);
    } catch (AuthException | PermissionBackendException e) {
      logExceptionAndUpdateResponse(httpServletResponse, e, SC_FORBIDDEN, gitRepositoryName);
    } catch (MissingLatestPatchSetException e) {
      logExceptionAndUpdateResponse(
          httpServletResponse, e, SC_PRECONDITION_FAILED, gitRepositoryName);
    }
  }

  public boolean initProject(String gitRepositoryName)
      throws AuthException, PermissionBackendException, IOException {
    if (initProject(gitRepositoryName, true)) {
      repLog.info("Init project API from {}", gitRepositoryName);
      return true;
    }
    return false;
  }

  private boolean initProjectWithConfiguration(
      HttpServletRequest httpServletRequest, String gitRepositoryName)
      throws AuthException, PermissionBackendException, IOException, BadRequestException,
<<<<<<< HEAD
          MissingParentObjectException, RefUpdateException, ResourceNotFoundException {
=======
          MissingParentObjectException, RefUpdateException, MissingLatestPatchSetException {
>>>>>>> 3e9b5c55

    RevisionsInput input = PayloadSerDes.parseRevisionsInput(httpServletRequest);
    validateInput(input);
    if (!initProject(gitRepositoryName, false)) {
      return false;
    }

    String projectName = gitRepositoryName.replace(".git", "");
    applyObjectCommand.applyObjects(
        Project.nameKey(projectName),
        input.getRefName(),
        input.getRevisionsData(),
        input.getLabel(),
        input.getEventCreatedOn());
    projectCache.onCreateProject(Project.nameKey(projectName));
    repLog.info(
        "Init project API from {} for {}:{} - {}",
        input.getLabel(),
        projectName,
        input.getRefName(),
        Arrays.toString(input.getRevisionsData()));
    return true;
  }

  private boolean initProject(String gitRepositoryName, boolean needsProjectReindexing)
      throws AuthException, PermissionBackendException, IOException {
    // When triggered internally(for example by consuming stream events) user is not provided
    // and internal user is returned. Project creation should be always allowed for internal user.
    if (!userProvider.get().isInternalUser()) {
      permissionBackend.user(userProvider.get()).check(GlobalPermission.CREATE_PROJECT);
    }
    Optional<URIish> maybeUri = gerritConfigOps.getGitRepositoryURI(gitRepositoryName);
    if (!maybeUri.isPresent()) {
      logger.atSevere().log("Cannot initialize project '%s'", gitRepositoryName);
      return false;
    }
    LocalFS localFS = new LocalFS(maybeUri.get());
    Project.NameKey projectNameKey = Project.NameKey.parse(gitRepositoryName);
    if (localFS.createProject(projectNameKey, RefNames.HEAD)) {
      if (needsProjectReindexing) {
        projectCache.onCreateProject(projectNameKey);
      }
      return true;
    }
    return false;
  }

  private void validateInput(RevisionsInput input) {

    if (Strings.isNullOrEmpty(input.getLabel())) {
      throw new IllegalArgumentException("Source label cannot be null or empty");
    }

    if (!Objects.equals(input.getRefName(), RefNames.REFS_CONFIG)) {
      throw new IllegalArgumentException(
          String.format("Ref-update refname should be %s", RefNames.REFS_CONFIG));
    }
    input.validate();
  }

  private String getGitRepositoryName(HttpServletRequest httpServletRequest) {
    String path = httpServletRequest.getRequestURI();
    return Url.decode(path.substring(path.lastIndexOf('/') + 1));
  }

  private void logExceptionAndUpdateResponse(
      HttpServletResponse httpServletResponse,
      Exception e,
      int statusCode,
      String gitRepositoryName)
      throws IOException {
    repLog.error("Init Project API FAILED for {}", gitRepositoryName, e);
    setResponse(httpServletResponse, statusCode, e.getMessage());
  }

  private boolean checkContentType(String contentType, MediaType mediaType) {
    try {
      return MediaType.parse(contentType).is(mediaType);
    } catch (Exception e) {
      return false;
    }
  }
}<|MERGE_RESOLUTION|>--- conflicted
+++ resolved
@@ -20,11 +20,8 @@
 import static javax.servlet.http.HttpServletResponse.SC_BAD_REQUEST;
 import static javax.servlet.http.HttpServletResponse.SC_CONFLICT;
 import static javax.servlet.http.HttpServletResponse.SC_FORBIDDEN;
-<<<<<<< HEAD
 import static javax.servlet.http.HttpServletResponse.SC_INTERNAL_SERVER_ERROR;
-=======
 import static javax.servlet.http.HttpServletResponse.SC_PRECONDITION_FAILED;
->>>>>>> 3e9b5c55
 
 import com.google.common.base.Strings;
 import com.google.common.flogger.FluentLogger;
@@ -159,11 +156,8 @@
   private boolean initProjectWithConfiguration(
       HttpServletRequest httpServletRequest, String gitRepositoryName)
       throws AuthException, PermissionBackendException, IOException, BadRequestException,
-<<<<<<< HEAD
-          MissingParentObjectException, RefUpdateException, ResourceNotFoundException {
-=======
-          MissingParentObjectException, RefUpdateException, MissingLatestPatchSetException {
->>>>>>> 3e9b5c55
+          MissingParentObjectException, RefUpdateException, ResourceNotFoundException,
+          MissingLatestPatchSetException {
 
     RevisionsInput input = PayloadSerDes.parseRevisionsInput(httpServletRequest);
     validateInput(input);
