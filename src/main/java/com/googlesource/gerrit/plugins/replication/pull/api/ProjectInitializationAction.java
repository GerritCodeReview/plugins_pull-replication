--- conflicted
+++ resolved
@@ -20,6 +20,7 @@
 import static javax.servlet.http.HttpServletResponse.SC_BAD_REQUEST;
 import static javax.servlet.http.HttpServletResponse.SC_CONFLICT;
 import static javax.servlet.http.HttpServletResponse.SC_FORBIDDEN;
+import static javax.servlet.http.HttpServletResponse.SC_INTERNAL_SERVER_ERROR;
 
 import com.google.common.base.Strings;
 import com.google.common.flogger.FluentLogger;
@@ -28,7 +29,9 @@
 import com.google.gerrit.entities.RefNames;
 import com.google.gerrit.extensions.restapi.AuthException;
 import com.google.gerrit.extensions.restapi.BadRequestException;
+import com.google.gerrit.extensions.restapi.ResourceNotFoundException;
 import com.google.gerrit.extensions.restapi.Url;
+import com.google.gerrit.index.project.ProjectIndexer;
 import com.google.gerrit.server.CurrentUser;
 import com.google.gerrit.server.permissions.GlobalPermission;
 import com.google.gerrit.server.permissions.PermissionBackend;
@@ -63,11 +66,8 @@
   private final GerritConfigOps gerritConfigOps;
   private final Provider<CurrentUser> userProvider;
   private final PermissionBackend permissionBackend;
-<<<<<<< HEAD
-=======
   private final ProjectIndexer projectIndexer;
   private final ApplyObjectCommand applyObjectCommand;
->>>>>>> b4be880d
   private final ProjectCache projectCache;
 
   @Inject
@@ -75,20 +75,14 @@
       GerritConfigOps gerritConfigOps,
       Provider<CurrentUser> userProvider,
       PermissionBackend permissionBackend,
-<<<<<<< HEAD
-=======
       ProjectIndexer projectIndexer,
       ApplyObjectCommand applyObjectCommand,
->>>>>>> b4be880d
       ProjectCache projectCache) {
     this.gerritConfigOps = gerritConfigOps;
     this.userProvider = userProvider;
     this.permissionBackend = permissionBackend;
-<<<<<<< HEAD
-=======
     this.projectIndexer = projectIndexer;
     this.applyObjectCommand = applyObjectCommand;
->>>>>>> b4be880d
     this.projectCache = projectCache;
   }
 
@@ -137,6 +131,9 @@
       logExceptionAndUpdateResponse(httpServletResponse, e, SC_BAD_REQUEST, gitRepositoryName);
     } catch (RefUpdateException | MissingParentObjectException e) {
       logExceptionAndUpdateResponse(httpServletResponse, e, SC_CONFLICT, gitRepositoryName);
+    } catch (ResourceNotFoundException e) {
+      logExceptionAndUpdateResponse(
+          httpServletResponse, e, SC_INTERNAL_SERVER_ERROR, gitRepositoryName);
     } catch (AuthException | PermissionBackendException e) {
       logExceptionAndUpdateResponse(httpServletResponse, e, SC_FORBIDDEN, gitRepositoryName);
     }
@@ -154,7 +151,7 @@
   private boolean initProjectWithConfiguration(
       HttpServletRequest httpServletRequest, String gitRepositoryName)
       throws AuthException, PermissionBackendException, IOException, BadRequestException,
-          MissingParentObjectException, RefUpdateException {
+          MissingParentObjectException, RefUpdateException, ResourceNotFoundException {
 
     RevisionsInput input = PayloadSerDes.parseRevisionsInput(httpServletRequest);
     validateInput(input);
@@ -194,13 +191,9 @@
     LocalFS localFS = new LocalFS(maybeUri.get());
     Project.NameKey projectNameKey = Project.NameKey.parse(gitRepositoryName);
     if (localFS.createProject(projectNameKey, RefNames.HEAD)) {
-<<<<<<< HEAD
-      projectCache.evictAndReindex(projectNameKey);
-=======
       if (needsProjectReindexing) {
-        projectIndexer.index(projectNameKey);
+        projectCache.evictAndReindex(projectNameKey);
       }
->>>>>>> b4be880d
       return true;
     }
     return false;
