// Copyright (C) 2022 The Android Open Source Project
//
// Licensed under the Apache License, Version 2.0 (the "License");
// you may not use this file except in compliance with the License.
// You may obtain a copy of the License at
//
// http://www.apache.org/licenses/LICENSE-2.0
//
// Unless required by applicable law or agreed to in writing, software
// distributed under the License is distributed on an "AS IS" BASIS,
// WITHOUT WARRANTIES OR CONDITIONS OF ANY KIND, either express or implied.
// See the License for the specific language governing permissions and
// limitations under the License.

package com.googlesource.gerrit.plugins.replication.pull.api;

import com.google.gerrit.extensions.annotations.PluginName;
import com.google.gerrit.extensions.registration.DynamicItem;
import com.google.gerrit.httpd.AllRequestFilter;
import com.google.gerrit.httpd.WebSession;
import com.google.gerrit.server.AccessPath;
import com.google.gerrit.server.util.ManualRequestContext;
import com.google.gerrit.server.util.ThreadLocalRequestContext;
import com.google.inject.Inject;
import com.google.inject.Provider;
import com.google.inject.name.Named;
import com.googlesource.gerrit.plugins.replication.pull.auth.PullReplicationInternalUser;
import java.io.IOException;
import java.util.Optional;
import java.util.regex.Matcher;
import java.util.regex.Pattern;
import javax.servlet.FilterChain;
import javax.servlet.ServletException;
import javax.servlet.ServletRequest;
import javax.servlet.ServletResponse;
import javax.servlet.http.HttpServletRequest;
import javax.servlet.http.HttpServletResponse;

/**
 * Authenticates the current user by HTTP bearer token authentication.
 *
 * <p>* @see <a href="https://www.rfc-editor.org/rfc/rfc6750">RFC 6750</a>
 */
public class BearerAuthenticationFilter extends AllRequestFilter {

  private static final String BEARER_TOKEN = "BearerToken";
  private static final String BEARER_TOKEN_PREFIX = "Bearer";
  private final DynamicItem<WebSession> session;
  private final String pluginName;
  private final PullReplicationInternalUser pluginUser;
  private final Provider<ThreadLocalRequestContext> threadLocalRequestContext;
  private final String bearerToken;
  private final Pattern bearerTokenRegex = Pattern.compile("^Bearer\\s(.+)$");

  @Inject
  BearerAuthenticationFilter(
      DynamicItem<WebSession> session,
      @PluginName String pluginName,
      PullReplicationInternalUser pluginUser,
      Provider<ThreadLocalRequestContext> threadLocalRequestContext,
      @Named(BEARER_TOKEN) String bearerToken) {
    this.session = session;
    this.pluginName = pluginName;
    this.pluginUser = pluginUser;
    this.threadLocalRequestContext = threadLocalRequestContext;
    this.bearerToken = bearerToken;
  }

  @Override
  public void doFilter(
      ServletRequest servletRequest, ServletResponse servletResponse, FilterChain filterChain)
      throws IOException, ServletException {

    if (!(servletRequest instanceof HttpServletRequest)
        || !(servletResponse instanceof HttpServletResponse)) {
      filterChain.doFilter(servletRequest, servletResponse);
      return;
    }

    HttpServletRequest httpRequest = (HttpServletRequest) servletRequest;
    HttpServletResponse httpResponse = (HttpServletResponse) servletResponse;
    String requestURI = httpRequest.getRequestURI();
    Optional<String> authorizationHeader =
        Optional.ofNullable(httpRequest.getHeader("Authorization"));

    if (isBasicAuthenticationRequest(requestURI)) {
      filterChain.doFilter(servletRequest, servletResponse);
<<<<<<< HEAD
    } else if (isPullReplicationApiRequest(requestURI)
        || (isGitUploadPackRequest(httpRequest)
            && isAuthenticationHeaderWithBearerToken(authorizationHeader))) {
=======
    } else if (isPullReplicationApiRequest(httpRequest.getMethod(), requestURI)
        || isGitUploadPackRequest(httpRequest)) {
      Optional<String> authorizationHeader =
          Optional.ofNullable(httpRequest.getHeader("Authorization"));

>>>>>>> 484d8fe9
      if (isBearerTokenAuthenticated(authorizationHeader, bearerToken))
        try (ManualRequestContext ctx =
            new ManualRequestContext(pluginUser, threadLocalRequestContext.get())) {
          WebSession ws = session.get();
          ws.setAccessPathOk(AccessPath.REST_API, true);
          filterChain.doFilter(servletRequest, servletResponse);
        }
      else httpResponse.sendError(HttpServletResponse.SC_UNAUTHORIZED);

    } else {
      filterChain.doFilter(servletRequest, servletResponse);
    }
  }

  private boolean isGitUploadPackRequest(HttpServletRequest requestURI) {
    return requestURI.getRequestURI().contains("git-upload-pack")
        || Optional.ofNullable(requestURI.getQueryString())
            .map(q -> q.contains("git-upload-pack"))
            .orElse(false);
  }

  private boolean isBearerTokenAuthenticated(
      Optional<String> authorizationHeader, String bearerToken) {
    return authorizationHeader
        .flatMap(this::extractBearerToken)
        .map(bt -> bt.equals(bearerToken))
        .orElse(false);
  }

  private boolean isBasicAuthenticationRequest(String requestURI) {
    return requestURI.startsWith("/a/");
  }

  private boolean isPullReplicationApiRequest(String requestMethod, String requestURI) {
    return (requestURI.contains(pluginName)
            && (requestURI.endsWith(String.format("/%s~apply-object", pluginName))
                || requestURI.endsWith(String.format("/%s~apply-objects", pluginName))
                || requestURI.endsWith(String.format("/%s~fetch", pluginName))
                || requestURI.endsWith(String.format("/%s~delete-project", pluginName))
                || requestURI.contains(String.format("/%s/init-project/", pluginName))))
        || (requestURI.matches(String.format(".*/projects/[^/]+/%s~HEAD", pluginName))
            && "PUT".equals(requestMethod));
  }

  private Optional<String> extractBearerToken(String authorizationHeader) {
    Matcher projectGroupMatcher = bearerTokenRegex.matcher(authorizationHeader);

    if (projectGroupMatcher.find()) {
      return Optional.of(projectGroupMatcher.group(1));
    }
    return Optional.empty();
  }

  private boolean isAuthenticationHeaderWithBearerToken(Optional<String> authorizationHeader) {
    return authorizationHeader.map(h -> h.startsWith(BEARER_TOKEN_PREFIX)).orElse(false);
  }
}<|MERGE_RESOLUTION|>--- conflicted
+++ resolved
@@ -85,17 +85,9 @@
 
     if (isBasicAuthenticationRequest(requestURI)) {
       filterChain.doFilter(servletRequest, servletResponse);
-<<<<<<< HEAD
-    } else if (isPullReplicationApiRequest(requestURI)
+    } else if (isPullReplicationApiRequest(httpRequest.getMethod(), requestURI)
         || (isGitUploadPackRequest(httpRequest)
             && isAuthenticationHeaderWithBearerToken(authorizationHeader))) {
-=======
-    } else if (isPullReplicationApiRequest(httpRequest.getMethod(), requestURI)
-        || isGitUploadPackRequest(httpRequest)) {
-      Optional<String> authorizationHeader =
-          Optional.ofNullable(httpRequest.getHeader("Authorization"));
-
->>>>>>> 484d8fe9
       if (isBearerTokenAuthenticated(authorizationHeader, bearerToken))
         try (ManualRequestContext ctx =
             new ManualRequestContext(pluginUser, threadLocalRequestContext.get())) {
