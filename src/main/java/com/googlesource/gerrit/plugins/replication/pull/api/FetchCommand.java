// Copyright (C) 2020 The Android Open Source Project
//
// Licensed under the Apache License, Version 2.0 (the "License");
// you may not use this file except in compliance with the License.
// You may obtain a copy of the License at
//
// http://www.apache.org/licenses/LICENSE-2.0
//
// Unless required by applicable law or agreed to in writing, software
// distributed under the License is distributed on an "AS IS" BASIS,
// WITHOUT WARRANTIES OR CONDITIONS OF ANY KIND, either express or implied.
// See the License for the specific language governing permissions and
// limitations under the License.

package com.googlesource.gerrit.plugins.replication.pull.api;

import static com.googlesource.gerrit.plugins.replication.pull.ReplicationType.ASYNC;
import static com.googlesource.gerrit.plugins.replication.pull.ReplicationType.SYNC;

import com.google.gerrit.entities.Project;
import com.google.gerrit.extensions.registration.DynamicItem;
import com.google.gerrit.server.events.EventDispatcher;
import com.google.inject.Inject;
import com.googlesource.gerrit.plugins.replication.pull.Command;
import com.googlesource.gerrit.plugins.replication.pull.FetchOne;
import com.googlesource.gerrit.plugins.replication.pull.FetchResultProcessing;
import com.googlesource.gerrit.plugins.replication.pull.PullReplicationStateLogger;
import com.googlesource.gerrit.plugins.replication.pull.ReplicationState;
import com.googlesource.gerrit.plugins.replication.pull.ReplicationType;
import com.googlesource.gerrit.plugins.replication.pull.Source;
import com.googlesource.gerrit.plugins.replication.pull.SourcesCollection;
import com.googlesource.gerrit.plugins.replication.pull.api.exception.RemoteConfigurationMissingException;
import java.util.List;
import java.util.Optional;
import java.util.concurrent.ExecutionException;
import java.util.concurrent.Future;
import java.util.concurrent.TimeUnit;
import java.util.concurrent.TimeoutException;
import org.eclipse.jgit.errors.TransportException;
import org.eclipse.jgit.transport.RefSpec;

public class FetchCommand implements Command {

  private ReplicationState.Factory fetchReplicationStateFactory;
  private PullReplicationStateLogger fetchStateLog;
  private SourcesCollection sources;
  private final DynamicItem<EventDispatcher> eventDispatcher;

  @Inject
  public FetchCommand(
      ReplicationState.Factory fetchReplicationStateFactory,
      PullReplicationStateLogger fetchStateLog,
      SourcesCollection sources,
      DynamicItem<EventDispatcher> eventDispatcher) {
    this.fetchReplicationStateFactory = fetchReplicationStateFactory;
    this.fetchStateLog = fetchStateLog;
    this.sources = sources;
    this.eventDispatcher = eventDispatcher;
  }

  public void fetchAsync(
      Project.NameKey name,
      String label,
      String refName,
      PullReplicationApiRequestMetrics apiRequestMetrics)
      throws InterruptedException, ExecutionException, RemoteConfigurationMissingException,
          TimeoutException, TransportException {
    fetch(name, label, refName, ASYNC, Optional.of(apiRequestMetrics));
  }

  public void fetchSync(Project.NameKey name, String label, String refName)
      throws InterruptedException, ExecutionException, RemoteConfigurationMissingException,
          TimeoutException, TransportException {
    fetch(name, label, refName, SYNC, Optional.empty());
  }

  private void fetch(
      Project.NameKey name,
      String label,
      String refName,
      ReplicationType fetchType,
      Optional<PullReplicationApiRequestMetrics> apiRequestMetrics)
      throws InterruptedException, ExecutionException, RemoteConfigurationMissingException,
          TimeoutException, TransportException {
    ReplicationState state =
<<<<<<< HEAD
        fetchReplicationStateFactory.create(
            new FetchResultProcessing.CommandProcessing(this, eventDispatcher.get()));
    Optional<Source> source = sources.getByRemoteName(label);
=======
        fetchType == ReplicationType.ASYNC
            ? fetchReplicationStateFactory.create(
                new FetchResultProcessing.CommandProcessing(this, eventDispatcher.get()))
            : null;

    Optional<Source> source =
        sources.getAll().stream().filter(s -> s.getRemoteConfigName().equals(label)).findFirst();
>>>>>>> 361cecfb
    if (!source.isPresent()) {
      String msg = String.format("Remote configuration section %s not found", label);
      fetchStateLog.error(msg, state);
      throw new RemoteConfigurationMissingException(msg);
    }

    try {
      if (fetchType == ReplicationType.ASYNC) {
        state.markAllFetchTasksScheduled();
        Future<?> future =
            source.get().schedule(name, refName, state, fetchType, apiRequestMetrics);
        future.get(source.get().getTimeout(), TimeUnit.SECONDS);
      } else {
        Optional<FetchOne> maybeFetch = source.get().fetchSync(name, refName, apiRequestMetrics);
        if (maybeFetch.map(FetchOne::getFetchRefSpecs).filter(List::isEmpty).isPresent()) {
          fetchStateLog.error(
              String.format(
                  "[%s] Nothing to fetch, ref-specs is empty", maybeFetch.get().getTaskIdHex()));
        } else if (maybeFetch.map(fetch -> !fetch.hasSucceeded()).orElse(false)) {
          throw newTransportException(maybeFetch.get());
        }
      }
    } catch (ExecutionException
        | IllegalStateException
        | TimeoutException
        | InterruptedException e) {
      fetchStateLog.error("Exception during the fetch operation", e, state);
      throw e;
    }

    try {
      if (state != null) {
        state.waitForReplication(source.get().getTimeout());
      }
    } catch (InterruptedException e) {
      writeStdErrSync("We are interrupted while waiting replication to complete");
      throw e;
    }
  }

  private TransportException newTransportException(FetchOne fetchOne) {
    List<RefSpec> fetchRefSpecs = fetchOne.getFetchRefSpecs();
    String combinedErrorMessage =
        fetchOne.getFetchFailures().stream()
            .map(TransportException::getMessage)
            .reduce("", (e1, e2) -> e1 + "\n" + e2);
    return new TransportException(combinedErrorMessage + " trying to fetch " + fetchRefSpecs);
  }

  @Override
  public void writeStdOutSync(String message) {}

  @Override
  public void writeStdErrSync(String message) {}
}<|MERGE_RESOLUTION|>--- conflicted
+++ resolved
@@ -83,19 +83,12 @@
       throws InterruptedException, ExecutionException, RemoteConfigurationMissingException,
           TimeoutException, TransportException {
     ReplicationState state =
-<<<<<<< HEAD
-        fetchReplicationStateFactory.create(
-            new FetchResultProcessing.CommandProcessing(this, eventDispatcher.get()));
-    Optional<Source> source = sources.getByRemoteName(label);
-=======
         fetchType == ReplicationType.ASYNC
             ? fetchReplicationStateFactory.create(
                 new FetchResultProcessing.CommandProcessing(this, eventDispatcher.get()))
             : null;
 
-    Optional<Source> source =
-        sources.getAll().stream().filter(s -> s.getRemoteConfigName().equals(label)).findFirst();
->>>>>>> 361cecfb
+    Optional<Source> source = sources.getByRemoteName(label);
     if (!source.isPresent()) {
       String msg = String.format("Remote configuration section %s not found", label);
       fetchStateLog.error(msg, state);
