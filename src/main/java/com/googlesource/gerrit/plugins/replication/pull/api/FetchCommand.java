// Copyright (C) 2020 The Android Open Source Project
//
// Licensed under the Apache License, Version 2.0 (the "License");
// you may not use this file except in compliance with the License.
// You may obtain a copy of the License at
//
// http://www.apache.org/licenses/LICENSE-2.0
//
// Unless required by applicable law or agreed to in writing, software
// distributed under the License is distributed on an "AS IS" BASIS,
// WITHOUT WARRANTIES OR CONDITIONS OF ANY KIND, either express or implied.
// See the License for the specific language governing permissions and
// limitations under the License.

package com.googlesource.gerrit.plugins.replication.pull.api;

import static com.googlesource.gerrit.plugins.replication.pull.ReplicationType.ASYNC;
import static com.googlesource.gerrit.plugins.replication.pull.ReplicationType.SYNC;

import com.google.gerrit.entities.Project;
import com.google.gerrit.extensions.registration.DynamicItem;
import com.google.gerrit.server.events.EventDispatcher;
import com.google.inject.Inject;
import com.googlesource.gerrit.plugins.replication.pull.Command;
import com.googlesource.gerrit.plugins.replication.pull.FetchOne;
import com.googlesource.gerrit.plugins.replication.pull.FetchResultProcessing;
import com.googlesource.gerrit.plugins.replication.pull.PullReplicationStateLogger;
import com.googlesource.gerrit.plugins.replication.pull.ReplicationState;
import com.googlesource.gerrit.plugins.replication.pull.ReplicationType;
import com.googlesource.gerrit.plugins.replication.pull.Source;
import com.googlesource.gerrit.plugins.replication.pull.SourcesCollection;
import com.googlesource.gerrit.plugins.replication.pull.api.exception.RemoteConfigurationMissingException;
import java.util.List;
import java.util.Optional;
import java.util.concurrent.ExecutionException;
import java.util.concurrent.Future;
import java.util.concurrent.TimeUnit;
import java.util.concurrent.TimeoutException;
import java.util.stream.Collectors;
import org.eclipse.jgit.errors.TransportException;
import org.eclipse.jgit.transport.RefSpec;

public class FetchCommand implements Command {

  private ReplicationState.Factory fetchReplicationStateFactory;
  private PullReplicationStateLogger fetchStateLog;
  private SourcesCollection sources;
  private final DynamicItem<EventDispatcher> eventDispatcher;

  @Inject
  public FetchCommand(
      ReplicationState.Factory fetchReplicationStateFactory,
      PullReplicationStateLogger fetchStateLog,
      SourcesCollection sources,
      DynamicItem<EventDispatcher> eventDispatcher) {
    this.fetchReplicationStateFactory = fetchReplicationStateFactory;
    this.fetchStateLog = fetchStateLog;
    this.sources = sources;
    this.eventDispatcher = eventDispatcher;
  }

  public void fetchAsync(
      Project.NameKey name,
      String label,
      String refName,
      PullReplicationApiRequestMetrics apiRequestMetrics)
      throws InterruptedException, ExecutionException, RemoteConfigurationMissingException,
          TimeoutException, TransportException {
    fetch(name, label, refName, ASYNC, Optional.of(apiRequestMetrics));
  }

  public void fetchSync(Project.NameKey name, String label, String refName)
      throws InterruptedException, ExecutionException, RemoteConfigurationMissingException,
          TimeoutException, TransportException {
    fetch(name, label, refName, SYNC, Optional.empty());
  }

  private void fetch(
      Project.NameKey name,
      String label,
      String refName,
      ReplicationType fetchType,
      Optional<PullReplicationApiRequestMetrics> apiRequestMetrics)
      throws InterruptedException, ExecutionException, RemoteConfigurationMissingException,
          TimeoutException, TransportException {
    ReplicationState state =
        fetchReplicationStateFactory.create(
            new FetchResultProcessing.CommandProcessing(this, eventDispatcher.get()));
<<<<<<< HEAD
    Optional<Source> source = sources.getByRemoteName(label);
=======

    Optional<Source> source =
        sources.getAll().stream().filter(s -> s.getRemoteConfigName().equals(label)).findFirst();
>>>>>>> 8027bdae
    if (!source.isPresent()) {
      String msg = String.format("Remote configuration section %s not found", label);
      fetchStateLog.error(msg, state);
      throw new RemoteConfigurationMissingException(msg);
    }

    try {
      if (fetchType == ReplicationType.ASYNC) {
        state.markAllFetchTasksScheduled();
        Future<?> future = source.get().schedule(name, refName, state, apiRequestMetrics);
        future.get(source.get().getTimeout(), TimeUnit.SECONDS);
      } else {
        Optional<FetchOne> maybeFetch =
            source
                .get()
                .fetchSync(name, refName, source.get().getURI(name), state, apiRequestMetrics);
        if (maybeFetch.map(FetchOne::getFetchRefSpecs).filter(List::isEmpty).isPresent()) {
          fetchStateLog.warn(
              String.format(
                  "[%s] Nothing to fetch, ref-specs is empty", maybeFetch.get().getTaskIdHex()));
        } else if (maybeFetch.map(fetch -> !fetch.hasSucceeded()).orElse(false)) {
          throw newTransportException(maybeFetch.get());
        }
      }
    } catch (ExecutionException
        | IllegalStateException
        | TimeoutException
        | InterruptedException e) {
      fetchStateLog.error("Exception during the fetch operation", e, state);
      throw e;
    }

    try {
      if (fetchType == ReplicationType.ASYNC) {
        state.waitForReplication(source.get().getTimeout());
      }
    } catch (InterruptedException e) {
      writeStdErrSync("We are interrupted while waiting replication to complete");
      throw e;
    }
  }

  private TransportException newTransportException(FetchOne fetchOne) {
    List<RefSpec> fetchRefSpecs = fetchOne.getFetchRefSpecs();
    String combinedErrorMessage =
        fetchOne.getFetchFailures().stream()
            .map(TransportException::getMessage)
            .collect(Collectors.joining("\n"));
    return new TransportException(
        String.format(
            "[%s] %s trying to fetch %s",
            fetchOne.getTaskIdHex(), combinedErrorMessage, fetchRefSpecs));
  }

  @Override
  public void writeStdOutSync(String message) {}

  @Override
  public void writeStdErrSync(String message) {}
}<|MERGE_RESOLUTION|>--- conflicted
+++ resolved
@@ -86,13 +86,7 @@
     ReplicationState state =
         fetchReplicationStateFactory.create(
             new FetchResultProcessing.CommandProcessing(this, eventDispatcher.get()));
-<<<<<<< HEAD
     Optional<Source> source = sources.getByRemoteName(label);
-=======
-
-    Optional<Source> source =
-        sources.getAll().stream().filter(s -> s.getRemoteConfigName().equals(label)).findFirst();
->>>>>>> 8027bdae
     if (!source.isPresent()) {
       String msg = String.format("Remote configuration section %s not found", label);
       fetchStateLog.error(msg, state);
